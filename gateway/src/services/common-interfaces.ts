--- conflicted
+++ resolved
@@ -23,9 +23,6 @@
   Trade as TradePangolin,
   Fraction as PangolinFraction,
 } from '@pangolindex/sdk';
-<<<<<<< HEAD
-import { Trade as DefiraTrade } from '@zuzu-cat/defira-sdk';
-=======
 import {
   Trade as SushiswapTrade,
   Token as SushiToken,
@@ -40,7 +37,7 @@
   Trade as TradeTraderjoe,
   Fraction as TraderjoeFraction,
 } from '@traderjoe-xyz/sdk';
->>>>>>> 75d6a8bd
+import { Trade as DefiraTrade } from '@zuzu-cat/defira-sdk';
 
 export type Tokenish =
   | Token
@@ -50,14 +47,11 @@
   | SushiToken;
 export type UniswapishTrade =
   | TradePangolin
-<<<<<<< HEAD
-  | UniswapV3Trade<Currency, UniswapCoreToken, TradeType>
   | DefiraTrade<
       UniswapCoreToken,
       UniswapCoreToken,
       TradeType.EXACT_INPUT | TradeType.EXACT_OUTPUT
-    >;
-=======
+    >
   | TradeTraderjoe
   | SushiswapTrade<
       SushiToken,
@@ -65,7 +59,7 @@
       SushiTradeType.EXACT_INPUT | SushiTradeType.EXACT_OUTPUT
     >
   | Trade<Currency, Currency, TradeType>;
->>>>>>> 75d6a8bd
+
 export type UniswapishAmount =
   | CurrencyAmount
   | CurrencyAmountPangolin
