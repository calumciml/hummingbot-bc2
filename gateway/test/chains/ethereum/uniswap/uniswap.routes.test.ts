<<<<<<< HEAD
// import express from 'express';
// import { Express } from 'express-serve-static-core';
// import request from 'supertest';
// import { UniswapRoutes } from '../../../../src/connectors/uniswap/uniswap.routes';
// import { patch, unpatch } from '../../../services/patch';

// let app: Express;

// beforeAll(async () => {
//   app = express();
//   app.use(express.json());
//   app.use('/eth/uniswap', UniswapRoutes.router);
// });

// afterEach(() => {
//   unpatch();
// });

// const address: string = '0xFaA12FD102FE8623C9299c72B03E45107F2772B5';

// const patchGetWallet = () => {
//   patch(UniswapRoutes.ethereum, 'getWallet', () => {
//     return {
//       address: '0xFaA12FD102FE8623C9299c72B03E45107F2772B5',
//     };
//   });
// };

// const patchInit = () => {
//   patch(UniswapRoutes.uniswap, 'init', async () => {
//     return;
//   });
// };

// const patchStoredTokenList = () => {
//   patch(UniswapRoutes.ethereum, 'tokenList', () => {
//     return [
//       {
//         chainId: 42,
//         name: 'WETH',
//         symbol: 'WETH',
//         address: '0xd0A1E359811322d97991E03f863a0C30C2cF029C',
//         decimals: 18,
//       },
//       {
//         chainId: 42,
//         name: 'DAI',
//         symbol: 'DAI',
//         address: '0x4f96fe3b7a6cf9725f59d353f723c1bdb64ca6aa',
//         decimals: 18,
//       },
//     ];
//   });
// };

// const patchGetTokenBySymbol = () => {
//   patch(UniswapRoutes.ethereum, 'getTokenBySymbol', (symbol: string) => {
//     if (symbol === 'WETH') {
//       return {
//         chainId: 42,
//         name: 'WETH',
//         symbol: 'WETH',
//         address: '0xd0A1E359811322d97991E03f863a0C30C2cF029C',
//         decimals: 18,
//       };
//     } else {
//       return {
//         chainId: 42,
//         name: 'DAI',
//         symbol: 'DAI',
//         address: '0x4f96fe3b7a6cf9725f59d353f723c1bdb64ca6aa',
//         decimals: 18,
//       };
//     }
//   });
// };

// const patchGetTokenByAddress = () => {
//   patch(UniswapRoutes.uniswap, 'getTokenByAddress', () => {
//     return {
//       chainId: 42,
//       name: 'WETH',
//       symbol: 'WETH',
//       address: '0xd0A1E359811322d97991E03f863a0C30C2cF029C',
//       decimals: 18,
//     };
//   });
// };

// const patchGasPrice = () => {
//   patch(UniswapRoutes.ethereum, 'gasPrice', () => 100);
// };

// const patchPriceSwapOut = () => {
//   patch(UniswapRoutes.uniswap, 'priceSwapOut', () => {
//     return {
//       expectedAmount: {
//         toSignificant: () => 100,
//       },
//       trade: {
//         executionPrice: {
//           invert: jest.fn().mockReturnValue({
//             toSignificant: () => 100,
//             toFixed: () => '100',
//           }),
//         },
//       },
//     };
//   });
// };

// const patchPriceSwapIn = () => {
//   patch(UniswapRoutes.uniswap, 'priceSwapIn', () => {
//     return {
//       expectedAmount: {
//         toSignificant: () => 100,
//       },
//       trade: {
//         executionPrice: {
//           toSignificant: () => 100,
//           toFixed: () => '100',
//         },
//       },
//     };
//   });
// };

// const patchGetNonce = () => {
//   patch(UniswapRoutes.ethereum.nonceManager, 'getNonce', () => 21);
// };

// const patchExecuteTrade = () => {
//   patch(UniswapRoutes.uniswap, 'executeTrade', () => {
//     return { nonce: 21, hash: '000000000000000' };
//   });
// };
=======
import express from 'express';
import { Express } from 'express-serve-static-core';
import request from 'supertest';
import { NewEthereum } from '../../../../src/chains/ethereum/new_ethereum';
import { NewUniswap } from '../../../../src/connectors/uniswap/new_uniswap';
import { TradingRoutes } from '../../../../src/trading/trading.routes';
import { patch, unpatch } from '../../../services/patch';

let app: Express;
let ethereum: NewEthereum;
let uniswap: NewUniswap;

beforeAll(async () => {
  app = express();
  app.use(express.json());
  ethereum = NewEthereum.getInstance('kovan');
  await ethereum.init();
  uniswap = NewUniswap.getInstance('ethereum', 'kovan');
  await uniswap.init();
  app.use('/trading', TradingRoutes.router);
});

afterEach(() => {
  unpatch();
});

const address: string = '0xFaA12FD102FE8623C9299c72B03E45107F2772B5';

const patchGetWallet = () => {
  patch(ethereum, 'getWallet', () => {
    return {
      address: '0xFaA12FD102FE8623C9299c72B03E45107F2772B5',
    };
  });
};

const patchInit = () => {
  patch(uniswap, 'init', async () => {
    return;
  });
};

const patchStoredTokenList = () => {
  patch(ethereum, 'tokenList', () => {
    return [
      {
        chainId: 42,
        name: 'WETH',
        symbol: 'WETH',
        address: '0xd0A1E359811322d97991E03f863a0C30C2cF029C',
        decimals: 18,
      },
      {
        chainId: 42,
        name: 'DAI',
        symbol: 'DAI',
        address: '0x4f96fe3b7a6cf9725f59d353f723c1bdb64ca6aa',
        decimals: 18,
      },
    ];
  });
};

const patchGetTokenBySymbol = () => {
  patch(ethereum, 'getTokenBySymbol', (symbol: string) => {
    if (symbol === 'WETH') {
      return {
        chainId: 42,
        name: 'WETH',
        symbol: 'WETH',
        address: '0xd0A1E359811322d97991E03f863a0C30C2cF029C',
        decimals: 18,
      };
    } else {
      return {
        chainId: 42,
        name: 'DAI',
        symbol: 'DAI',
        address: '0x4f96fe3b7a6cf9725f59d353f723c1bdb64ca6aa',
        decimals: 18,
      };
    }
  });
};

const patchGetTokenByAddress = () => {
  patch(uniswap, 'getTokenByAddress', () => {
    return {
      chainId: 42,
      name: 'WETH',
      symbol: 'WETH',
      address: '0xd0A1E359811322d97991E03f863a0C30C2cF029C',
      decimals: 18,
    };
  });
};

const patchGasPrice = () => {
  patch(ethereum, 'gasPrice', () => 100);
};

const patchPriceSwapOut = () => {
  patch(uniswap, 'priceSwapOut', () => {
    return {
      expectedAmount: {
        toSignificant: () => 100,
      },
      trade: {
        executionPrice: {
          invert: jest.fn().mockReturnValue({
            toSignificant: () => 100,
            toFixed: () => '100',
          }),
        },
      },
    };
  });
};

const patchPriceSwapIn = () => {
  patch(uniswap, 'priceSwapIn', () => {
    return {
      expectedAmount: {
        toSignificant: () => 100,
      },
      trade: {
        executionPrice: {
          toSignificant: () => 100,
          toFixed: () => '100',
        },
      },
    };
  });
};

const patchGetNonce = () => {
  patch(ethereum.nonceManager, 'getNonce', () => 21);
};

const patchExecuteTrade = () => {
  patch(uniswap, 'executeTrade', () => {
    return { nonce: 21, hash: '000000000000000' };
  });
};
>>>>>>> 7e248493

// describe('GET /uniswap', () => {
//   it('should return 200', async () => {
//     patchInit();
//     await request(app)
//       .get(`/eth/uniswap`)
//       .expect('Content-Type', /json/)
//       .expect(200)
//       .expect((res) => expect(res.body.connection).toBe(true));
//   });
// });

<<<<<<< HEAD
// describe('POST /eth/uniswap/price', () => {
//   it('should return 200 for BUY', async () => {
//     patchGetWallet();
//     patchInit();
//     patchStoredTokenList();
//     patchGetTokenBySymbol();
//     patchGetTokenByAddress();
//     patchGasPrice();
//     patchPriceSwapOut();
//     patchGetNonce();
//     patchExecuteTrade();

//     await request(app)
//       .post(`/eth/uniswap/price`)
//       .send({
//         quote: 'DAI',
//         base: 'WETH',
//         amount: '10000',
//         side: 'BUY',
//       })
//       .set('Accept', 'application/json')
//       .expect(200)
//       .then((res: any) => {
//         expect(res.body.amount).toEqual('10000');
//       });
//   });

//   it('should return 200 for SELL', async () => {
//     patchGetWallet();
//     patchInit();
//     patchStoredTokenList();
//     patchGetTokenBySymbol();
//     patchGetTokenByAddress();
//     patchGasPrice();
//     patchPriceSwapIn();
//     patchGetNonce();
//     patchExecuteTrade();

//     await request(app)
//       .post(`/eth/uniswap/price`)
//       .send({
//         quote: 'DAI',
//         base: 'WETH',
//         amount: '10000',
//         side: 'SELL',
//       })
//       .set('Accept', 'application/json')
//       .expect(200)
//       .then((res: any) => {
//         expect(res.body.amount).toEqual('10000');
//       });
//   });

//   it('should return 500 for unrecognized quote symbol', async () => {
//     patchGetWallet();
//     patchInit();
//     patchStoredTokenList();
//     patchGetTokenBySymbol();

//     await request(app)
//       .post(`/eth/uniswap/price`)
//       .send({
//         quote: 'DOGE',
//         base: 'WETH',
//         amount: '10000',
//         side: 'SELL',
//       })
//       .set('Accept', 'application/json')
//       .expect(500);
//   });

//   it('should return 500 for unrecognized base symbol', async () => {
//     patchGetWallet();
//     patchInit();
//     patchStoredTokenList();
//     patchGetTokenBySymbol();
//     patchGetTokenByAddress();

//     await request(app)
//       .post(`/eth/uniswap/price`)
//       .send({
//         quote: 'DAI',
//         base: 'SHIBA',
//         amount: '10000',
//         side: 'SELL',
//       })
//       .set('Accept', 'application/json')
//       .expect(500);
//   });

//   it('should return 500 for unrecognized base symbol with decimals in the amount and SELL', async () => {
//     patchGetWallet();
//     patchInit();
//     patchStoredTokenList();
//     patchGetTokenBySymbol();
//     patchGetTokenByAddress();

//     await request(app)
//       .post(`/eth/uniswap/price`)
//       .send({
//         quote: 'DAI',
//         base: 'SHIBA',
//         amount: '10.000',
//         side: 'SELL',
//       })
//       .set('Accept', 'application/json')
//       .expect(500);
//   });

//   it('should return 500 for unrecognized base symbol with decimals in the amount and BUY', async () => {
//     patchGetWallet();
//     patchInit();
//     patchStoredTokenList();
//     patchGetTokenBySymbol();
//     patchGetTokenByAddress();

//     await request(app)
//       .post(`/eth/uniswap/price`)
//       .send({
//         quote: 'DAI',
//         base: 'SHIBA',
//         amount: '10.000',
//         side: 'BUY',
//       })
//       .set('Accept', 'application/json')
//       .expect(500);
//   });

//   it('should return 500 when the priceSwapIn operation fails', async () => {
//     patchGetWallet();
//     patchInit();
//     patchStoredTokenList();
//     patchGetTokenBySymbol();
//     patchGetTokenByAddress();
//     patch(UniswapRoutes.uniswap, 'priceSwapIn', () => {
//       return 'error';
//     });

//     await request(app)
//       .post(`/eth/uniswap/price`)
//       .send({
//         quote: 'DOGE',
//         base: 'WETH',
//         amount: '10000',
//         side: 'SELL',
//       })
//       .set('Accept', 'application/json')
//       .expect(500);
//   });

//   it('should return 500 when the priceSwapOut operation fails', async () => {
//     patchGetWallet();
//     patchInit();
//     patchStoredTokenList();
//     patchGetTokenBySymbol();
//     patchGetTokenByAddress();
//     patch(UniswapRoutes.uniswap, 'priceSwapOut', () => {
//       return 'error';
//     });

//     await request(app)
//       .post(`/eth/uniswap/price`)
//       .send({
//         quote: 'DOGE',
//         base: 'WETH',
//         amount: '10000',
//         side: 'BUY',
//       })
//       .set('Accept', 'application/json')
//       .expect(500);
//   });
// });

// describe('POST /eth/uniswap/trade', () => {
//   const patchForBuy = () => {
//     patchGetWallet();
//     patchInit();
//     patchStoredTokenList();
//     patchGetTokenBySymbol();
//     patchGetTokenByAddress();
//     patchGasPrice();
//     patchPriceSwapOut();
//     patchGetNonce();
//     patchExecuteTrade();
//   };
//   it('should return 200 for BUY', async () => {
//     patchForBuy();
//     await request(app)
//       .post(`/eth/uniswap/trade`)
//       .send({
//         quote: 'DAI',
//         base: 'WETH',
//         amount: '10000',
//         address,
//         side: 'BUY',
//         nonce: 21,
//       })
//       .set('Accept', 'application/json')
//       .expect(200)
//       .then((res: any) => {
//         expect(res.body.nonce).toEqual(21);
//       });
//   });

//   it('should return 200 for BUY without nonce parameter', async () => {
//     patchForBuy();
//     await request(app)
//       .post(`/eth/uniswap/trade`)
//       .send({
//         quote: 'DAI',
//         base: 'WETH',
//         amount: '10000',
//         address,
//         side: 'BUY',
//       })
//       .set('Accept', 'application/json')
//       .expect(200);
//   });

//   it('should return 200 for BUY with maxFeePerGas and maxPriorityFeePerGas', async () => {
//     patchForBuy();
//     await request(app)
//       .post(`/eth/uniswap/trade`)
//       .send({
//         quote: 'DAI',
//         base: 'WETH',
//         amount: '10000',
//         address,
//         side: 'BUY',
//         nonce: 21,
//         maxFeePerGas: '5000000000',
//         maxPriorityFeePerGas: '5000000000',
//       })
//       .set('Accept', 'application/json')
//       .expect(200);
//   });

//   const patchForSell = () => {
//     patchGetWallet();
//     patchInit();
//     patchStoredTokenList();
//     patchGetTokenBySymbol();
//     patchGetTokenByAddress();
//     patchGasPrice();
//     patchPriceSwapIn();
//     patchGetNonce();
//     patchExecuteTrade();
//   };
//   it('should return 200 for SELL', async () => {
//     patchForSell();
//     await request(app)
//       .post(`/eth/uniswap/trade`)
//       .send({
//         quote: 'DAI',
//         base: 'WETH',
//         amount: '10000',
//         address,
//         side: 'SELL',
//         nonce: 21,
//       })
//       .set('Accept', 'application/json')
//       .expect(200)
//       .then((res: any) => {
//         expect(res.body.nonce).toEqual(21);
//       });
//   });

//   it('should return 200 for SELL  with maxFeePerGas and maxPriorityFeePerGas', async () => {
//     patchForSell();
//     await request(app)
//       .post(`/eth/uniswap/trade`)
//       .send({
//         quote: 'DAI',
//         base: 'WETH',
//         amount: '10000',
//         address,
//         side: 'SELL',
//         nonce: 21,
//         maxFeePerGas: '5000000000',
//         maxPriorityFeePerGas: '5000000000',
//       })
//       .set('Accept', 'application/json')
//       .expect(200);
//   });

//   it('should return 200 for SELL with limitPrice', async () => {
//     patchForSell();
//     await request(app)
//       .post(`/eth/uniswap/trade`)
//       .send({
//         quote: 'DAI',
//         base: 'WETH',
//         amount: '10000',
//         address,
//         side: 'SELL',
//         nonce: 21,
//         limitPrice: '999999999999999999999',
//       })
//       .set('Accept', 'application/json')
//       .expect(200);
//   });

//   it('should return 200 for BUY with limitPrice', async () => {
//     patchForBuy();
//     await request(app)
//       .post(`/eth/uniswap/trade`)
//       .send({
//         quote: 'DAI',
//         base: 'WETH',
//         amount: '10000',
//         address,
//         side: 'BUY',
//         nonce: 21,
//         limitPrice: '999999999999999999999',
//       })
//       .set('Accept', 'application/json')
//       .expect(200);
//   });

//   it('should return 500 for BUY with price smaller than limitPrice', async () => {
//     patchForBuy();
//     await request(app)
//       .post(`/eth/uniswap/trade`)
//       .send({
//         quote: 'DAI',
//         base: 'WETH',
//         amount: '10000',
//         address,
//         side: 'BUY',
//         nonce: 21,
//         limitPrice: '9',
//       })
//       .set('Accept', 'application/json')
//       .expect(500);
//   });

//   it('should return 500 for SELL with price smaller than limitPrice', async () => {
//     patchForSell();
//     await request(app)
//       .post(`/eth/uniswap/trade`)
//       .send({
//         quote: 'DAI',
//         base: 'WETH',
//         amount: '10000',
//         address,
//         side: 'SELL',
//         nonce: 21,
//         limitPrice: '9',
//       })
//       .set('Accept', 'application/json')
//       .expect(500);
//   });

//   it('should return 404 when parameters are incorrect', async () => {
//     patchInit();
//     await request(app)
//       .post(`/eth/uniswap/trade`)
//       .send({
//         quote: 'DAI',
//         base: 'WETH',
//         amount: 10000,
//         address: 'da8',
//         side: 'comprar',
//       })
//       .set('Accept', 'application/json')
//       .expect(404);
//   });
//   it('should return 500 when the priceSwapIn operation fails', async () => {
//     patchGetWallet();
//     patchInit();
//     patchStoredTokenList();
//     patchGetTokenBySymbol();
//     patchGetTokenByAddress();
//     patch(UniswapRoutes.uniswap, 'priceSwapIn', () => {
//       return 'error';
//     });

//     await request(app)
//       .post(`/eth/uniswap/trade`)
//       .send({
//         quote: 'DAI',
//         base: 'WETH',
//         amount: '10000',
//         address,
//         side: 'SELL',
//         nonce: 21,
//         maxFeePerGas: '5000000000',
//         maxPriorityFeePerGas: '5000000000',
//       })
//       .set('Accept', 'application/json')
//       .expect(500);
//   });

//   it('should return 500 when the priceSwapOut operation fails', async () => {
//     patchGetWallet();
//     patchInit();
//     patchStoredTokenList();
//     patchGetTokenBySymbol();
//     patchGetTokenByAddress();
//     patch(UniswapRoutes.uniswap, 'priceSwapOut', () => {
//       return 'error';
//     });

//     await request(app)
//       .post(`/eth/uniswap/trade`)
//       .send({
//         quote: 'DAI',
//         base: 'WETH',
//         amount: '10000',
//         address,
//         side: 'BUY',
//         nonce: 21,
//         maxFeePerGas: '5000000000',
//         maxPriorityFeePerGas: '5000000000',
//       })
//       .set('Accept', 'application/json')
//       .expect(500);
//   });
// });
=======
describe('POST /trading/price', () => {
  it('should return 200 for BUY', async () => {
    patchGetWallet();
    patchInit();
    patchStoredTokenList();
    patchGetTokenBySymbol();
    patchGetTokenByAddress();
    patchGasPrice();
    patchPriceSwapOut();
    patchGetNonce();
    patchExecuteTrade();

    await request(app)
      .post(`/trading/price`)
      .send({
        chain: 'ethereum',
        network: 'kovan',
        connector: 'uniswap',
        quote: 'DAI',
        base: 'WETH',
        amount: '10000',
        side: 'BUY',
      })
      .set('Accept', 'application/json')
      .expect(200)
      .then((res: any) => {
        expect(res.body.amount).toEqual('10000');
      });
  });

  it('should return 200 for SELL', async () => {
    patchGetWallet();
    patchInit();
    patchStoredTokenList();
    patchGetTokenBySymbol();
    patchGetTokenByAddress();
    patchGasPrice();
    patchPriceSwapIn();
    patchGetNonce();
    patchExecuteTrade();

    await request(app)
      .post(`/trading/price`)
      .send({
        chain: 'ethereum',
        network: 'kovan',
        connector: 'uniswap',
        quote: 'DAI',
        base: 'WETH',
        amount: '10000',
        side: 'SELL',
      })
      .set('Accept', 'application/json')
      .expect(200)
      .then((res: any) => {
        expect(res.body.amount).toEqual('10000');
      });
  });

  it('should return 500 for unrecognized quote symbol', async () => {
    patchGetWallet();
    patchInit();
    patchStoredTokenList();
    patchGetTokenBySymbol();

    await request(app)
      .post(`/trading/price`)
      .send({
        chain: 'ethereum',
        network: 'kovan',
        connector: 'uniswap',
        quote: 'DOGE',
        base: 'WETH',
        amount: '10000',
        side: 'SELL',
      })
      .set('Accept', 'application/json')
      .expect(500);
  });

  it('should return 500 for unrecognized base symbol', async () => {
    patchGetWallet();
    patchInit();
    patchStoredTokenList();
    patchGetTokenBySymbol();
    patchGetTokenByAddress();

    await request(app)
      .post(`/trading/price`)
      .send({
        chain: 'ethereum',
        network: 'kovan',
        connector: 'uniswap',
        quote: 'DAI',
        base: 'SHIBA',
        amount: '10000',
        side: 'SELL',
      })
      .set('Accept', 'application/json')
      .expect(500);
  });

  it('should return 500 for unrecognized base symbol with decimals in the amount and SELL', async () => {
    patchGetWallet();
    patchInit();
    patchStoredTokenList();
    patchGetTokenBySymbol();
    patchGetTokenByAddress();

    await request(app)
      .post(`/trading/price`)
      .send({
        chain: 'ethereum',
        network: 'kovan',
        connector: 'uniswap',
        quote: 'DAI',
        base: 'SHIBA',
        amount: '10.000',
        side: 'SELL',
      })
      .set('Accept', 'application/json')
      .expect(500);
  });

  it('should return 500 for unrecognized base symbol with decimals in the amount and BUY', async () => {
    patchGetWallet();
    patchInit();
    patchStoredTokenList();
    patchGetTokenBySymbol();
    patchGetTokenByAddress();

    await request(app)
      .post(`/trading/price`)
      .send({
        chain: 'ethereum',
        network: 'kovan',
        connector: 'uniswap',
        quote: 'DAI',
        base: 'SHIBA',
        amount: '10.000',
        side: 'BUY',
      })
      .set('Accept', 'application/json')
      .expect(500);
  });

  it('should return 500 when the priceSwapIn operation fails', async () => {
    patchGetWallet();
    patchInit();
    patchStoredTokenList();
    patchGetTokenBySymbol();
    patchGetTokenByAddress();
    patch(uniswap, 'priceSwapIn', () => {
      return 'error';
    });

    await request(app)
      .post(`/trading/price`)
      .send({
        chain: 'ethereum',
        network: 'kovan',
        connector: 'uniswap',
        quote: 'DOGE',
        base: 'WETH',
        amount: '10000',
        side: 'SELL',
      })
      .set('Accept', 'application/json')
      .expect(500);
  });

  it('should return 500 when the priceSwapOut operation fails', async () => {
    patchGetWallet();
    patchInit();
    patchStoredTokenList();
    patchGetTokenBySymbol();
    patchGetTokenByAddress();
    patch(uniswap, 'priceSwapOut', () => {
      return 'error';
    });

    await request(app)
      .post(`/trading/price`)
      .send({
        chain: 'ethereum',
        network: 'kovan',
        connector: 'uniswap',
        quote: 'DOGE',
        base: 'WETH',
        amount: '10000',
        side: 'BUY',
      })
      .set('Accept', 'application/json')
      .expect(500);
  });
});

describe('POST /trading/trade', () => {
  const patchForBuy = () => {
    patchGetWallet();
    patchInit();
    patchStoredTokenList();
    patchGetTokenBySymbol();
    patchGetTokenByAddress();
    patchGasPrice();
    patchPriceSwapOut();
    patchGetNonce();
    patchExecuteTrade();
  };
  it('should return 200 for BUY', async () => {
    patchForBuy();
    await request(app)
      .post(`/trading/trade`)
      .send({
        chain: 'ethereum',
        network: 'kovan',
        connector: 'uniswap',
        quote: 'DAI',
        base: 'WETH',
        amount: '10000',
        address,
        side: 'BUY',
        nonce: 21,
      })
      .set('Accept', 'application/json')
      .expect(200)
      .then((res: any) => {
        expect(res.body.nonce).toEqual(21);
      });
  });

  it('should return 200 for BUY without nonce parameter', async () => {
    patchForBuy();
    await request(app)
      .post(`/trading/trade`)
      .send({
        chain: 'ethereum',
        network: 'kovan',
        connector: 'uniswap',
        quote: 'DAI',
        base: 'WETH',
        amount: '10000',
        address,
        side: 'BUY',
      })
      .set('Accept', 'application/json')
      .expect(200);
  });

  it('should return 200 for BUY with maxFeePerGas and maxPriorityFeePerGas', async () => {
    patchForBuy();
    await request(app)
      .post(`/trading/trade`)
      .send({
        chain: 'ethereum',
        network: 'kovan',
        connector: 'uniswap',
        quote: 'DAI',
        base: 'WETH',
        amount: '10000',
        address,
        side: 'BUY',
        nonce: 21,
        maxFeePerGas: '5000000000',
        maxPriorityFeePerGas: '5000000000',
      })
      .set('Accept', 'application/json')
      .expect(200);
  });

  const patchForSell = () => {
    patchGetWallet();
    patchInit();
    patchStoredTokenList();
    patchGetTokenBySymbol();
    patchGetTokenByAddress();
    patchGasPrice();
    patchPriceSwapIn();
    patchGetNonce();
    patchExecuteTrade();
  };
  it('should return 200 for SELL', async () => {
    patchForSell();
    await request(app)
      .post(`/trading/trade`)
      .send({
        chain: 'ethereum',
        network: 'kovan',
        connector: 'uniswap',
        quote: 'DAI',
        base: 'WETH',
        amount: '10000',
        address,
        side: 'SELL',
        nonce: 21,
      })
      .set('Accept', 'application/json')
      .expect(200)
      .then((res: any) => {
        expect(res.body.nonce).toEqual(21);
      });
  });

  it('should return 200 for SELL  with maxFeePerGas and maxPriorityFeePerGas', async () => {
    patchForSell();
    await request(app)
      .post(`/trading/trade`)
      .send({
        chain: 'ethereum',
        network: 'kovan',
        connector: 'uniswap',
        quote: 'DAI',
        base: 'WETH',
        amount: '10000',
        address,
        side: 'SELL',
        nonce: 21,
        maxFeePerGas: '5000000000',
        maxPriorityFeePerGas: '5000000000',
      })
      .set('Accept', 'application/json')
      .expect(200);
  });

  it('should return 200 for SELL with limitPrice', async () => {
    patchForSell();
    await request(app)
      .post(`/trading/trade`)
      .send({
        chain: 'ethereum',
        network: 'kovan',
        connector: 'uniswap',
        quote: 'DAI',
        base: 'WETH',
        amount: '10000',
        address,
        side: 'SELL',
        nonce: 21,
        limitPrice: '999999999999999999999',
      })
      .set('Accept', 'application/json')
      .expect(200);
  });

  it('should return 200 for BUY with limitPrice', async () => {
    patchForBuy();
    await request(app)
      .post(`/trading/trade`)
      .send({
        chain: 'ethereum',
        network: 'kovan',
        connector: 'uniswap',
        quote: 'DAI',
        base: 'WETH',
        amount: '10000',
        address,
        side: 'BUY',
        nonce: 21,
        limitPrice: '999999999999999999999',
      })
      .set('Accept', 'application/json')
      .expect(200);
  });

  it('should return 500 for BUY with price smaller than limitPrice', async () => {
    patchForBuy();
    await request(app)
      .post(`/trading/trade`)
      .send({
        chain: 'ethereum',
        network: 'kovan',
        connector: 'uniswap',
        quote: 'DAI',
        base: 'WETH',
        amount: '10000',
        address,
        side: 'BUY',
        nonce: 21,
        limitPrice: '9',
      })
      .set('Accept', 'application/json')
      .expect(500);
  });

  it('should return 500 for SELL with price smaller than limitPrice', async () => {
    patchForSell();
    await request(app)
      .post(`/trading/trade`)
      .send({
        chain: 'ethereum',
        network: 'kovan',
        connector: 'uniswap',
        quote: 'DAI',
        base: 'WETH',
        amount: '10000',
        address,
        side: 'SELL',
        nonce: 21,
        limitPrice: '9',
      })
      .set('Accept', 'application/json')
      .expect(500);
  });

  it('should return 404 when parameters are incorrect', async () => {
    patchInit();
    await request(app)
      .post(`/trading/trade`)
      .send({
        chain: 'ethereum',
        network: 'kovan',
        connector: 'uniswap',
        quote: 'DAI',
        base: 'WETH',
        amount: 10000,
        address: 'da8',
        side: 'comprar',
      })
      .set('Accept', 'application/json')
      .expect(404);
  });
  it('should return 500 when the priceSwapIn operation fails', async () => {
    patchGetWallet();
    patchInit();
    patchStoredTokenList();
    patchGetTokenBySymbol();
    patchGetTokenByAddress();
    patch(uniswap, 'priceSwapIn', () => {
      return 'error';
    });

    await request(app)
      .post(`/trading/trade`)
      .send({
        chain: 'ethereum',
        network: 'kovan',
        connector: 'uniswap',
        quote: 'DAI',
        base: 'WETH',
        amount: '10000',
        address,
        side: 'SELL',
        nonce: 21,
        maxFeePerGas: '5000000000',
        maxPriorityFeePerGas: '5000000000',
      })
      .set('Accept', 'application/json')
      .expect(500);
  });

  it('should return 500 when the priceSwapOut operation fails', async () => {
    patchGetWallet();
    patchInit();
    patchStoredTokenList();
    patchGetTokenBySymbol();
    patchGetTokenByAddress();
    patch(uniswap, 'priceSwapOut', () => {
      return 'error';
    });

    await request(app)
      .post(`/trading/trade`)
      .send({
        chain: 'ethereum',
        network: 'kovan',
        connector: 'uniswap',
        quote: 'DAI',
        base: 'WETH',
        amount: '10000',
        address,
        side: 'BUY',
        nonce: 21,
        maxFeePerGas: '5000000000',
        maxPriorityFeePerGas: '5000000000',
      })
      .set('Accept', 'application/json')
      .expect(500);
  });
});
>>>>>>> 7e248493
<|MERGE_RESOLUTION|>--- conflicted
+++ resolved
@@ -1,141 +1,3 @@
-<<<<<<< HEAD
-// import express from 'express';
-// import { Express } from 'express-serve-static-core';
-// import request from 'supertest';
-// import { UniswapRoutes } from '../../../../src/connectors/uniswap/uniswap.routes';
-// import { patch, unpatch } from '../../../services/patch';
-
-// let app: Express;
-
-// beforeAll(async () => {
-//   app = express();
-//   app.use(express.json());
-//   app.use('/eth/uniswap', UniswapRoutes.router);
-// });
-
-// afterEach(() => {
-//   unpatch();
-// });
-
-// const address: string = '0xFaA12FD102FE8623C9299c72B03E45107F2772B5';
-
-// const patchGetWallet = () => {
-//   patch(UniswapRoutes.ethereum, 'getWallet', () => {
-//     return {
-//       address: '0xFaA12FD102FE8623C9299c72B03E45107F2772B5',
-//     };
-//   });
-// };
-
-// const patchInit = () => {
-//   patch(UniswapRoutes.uniswap, 'init', async () => {
-//     return;
-//   });
-// };
-
-// const patchStoredTokenList = () => {
-//   patch(UniswapRoutes.ethereum, 'tokenList', () => {
-//     return [
-//       {
-//         chainId: 42,
-//         name: 'WETH',
-//         symbol: 'WETH',
-//         address: '0xd0A1E359811322d97991E03f863a0C30C2cF029C',
-//         decimals: 18,
-//       },
-//       {
-//         chainId: 42,
-//         name: 'DAI',
-//         symbol: 'DAI',
-//         address: '0x4f96fe3b7a6cf9725f59d353f723c1bdb64ca6aa',
-//         decimals: 18,
-//       },
-//     ];
-//   });
-// };
-
-// const patchGetTokenBySymbol = () => {
-//   patch(UniswapRoutes.ethereum, 'getTokenBySymbol', (symbol: string) => {
-//     if (symbol === 'WETH') {
-//       return {
-//         chainId: 42,
-//         name: 'WETH',
-//         symbol: 'WETH',
-//         address: '0xd0A1E359811322d97991E03f863a0C30C2cF029C',
-//         decimals: 18,
-//       };
-//     } else {
-//       return {
-//         chainId: 42,
-//         name: 'DAI',
-//         symbol: 'DAI',
-//         address: '0x4f96fe3b7a6cf9725f59d353f723c1bdb64ca6aa',
-//         decimals: 18,
-//       };
-//     }
-//   });
-// };
-
-// const patchGetTokenByAddress = () => {
-//   patch(UniswapRoutes.uniswap, 'getTokenByAddress', () => {
-//     return {
-//       chainId: 42,
-//       name: 'WETH',
-//       symbol: 'WETH',
-//       address: '0xd0A1E359811322d97991E03f863a0C30C2cF029C',
-//       decimals: 18,
-//     };
-//   });
-// };
-
-// const patchGasPrice = () => {
-//   patch(UniswapRoutes.ethereum, 'gasPrice', () => 100);
-// };
-
-// const patchPriceSwapOut = () => {
-//   patch(UniswapRoutes.uniswap, 'priceSwapOut', () => {
-//     return {
-//       expectedAmount: {
-//         toSignificant: () => 100,
-//       },
-//       trade: {
-//         executionPrice: {
-//           invert: jest.fn().mockReturnValue({
-//             toSignificant: () => 100,
-//             toFixed: () => '100',
-//           }),
-//         },
-//       },
-//     };
-//   });
-// };
-
-// const patchPriceSwapIn = () => {
-//   patch(UniswapRoutes.uniswap, 'priceSwapIn', () => {
-//     return {
-//       expectedAmount: {
-//         toSignificant: () => 100,
-//       },
-//       trade: {
-//         executionPrice: {
-//           toSignificant: () => 100,
-//           toFixed: () => '100',
-//         },
-//       },
-//     };
-//   });
-// };
-
-// const patchGetNonce = () => {
-//   patch(UniswapRoutes.ethereum.nonceManager, 'getNonce', () => 21);
-// };
-
-// const patchExecuteTrade = () => {
-//   patch(UniswapRoutes.uniswap, 'executeTrade', () => {
-//     return { nonce: 21, hash: '000000000000000' };
-//   });
-// };
-=======
 import express from 'express';
 import { Express } from 'express-serve-static-core';
 import request from 'supertest';
@@ -280,7 +142,6 @@
     return { nonce: 21, hash: '000000000000000' };
   });
 };
->>>>>>> 7e248493
 
 // describe('GET /uniswap', () => {
 //   it('should return 200', async () => {
@@ -293,427 +154,6 @@
 //   });
 // });
 
-<<<<<<< HEAD
-// describe('POST /eth/uniswap/price', () => {
-//   it('should return 200 for BUY', async () => {
-//     patchGetWallet();
-//     patchInit();
-//     patchStoredTokenList();
-//     patchGetTokenBySymbol();
-//     patchGetTokenByAddress();
-//     patchGasPrice();
-//     patchPriceSwapOut();
-//     patchGetNonce();
-//     patchExecuteTrade();
-
-//     await request(app)
-//       .post(`/eth/uniswap/price`)
-//       .send({
-//         quote: 'DAI',
-//         base: 'WETH',
-//         amount: '10000',
-//         side: 'BUY',
-//       })
-//       .set('Accept', 'application/json')
-//       .expect(200)
-//       .then((res: any) => {
-//         expect(res.body.amount).toEqual('10000');
-//       });
-//   });
-
-//   it('should return 200 for SELL', async () => {
-//     patchGetWallet();
-//     patchInit();
-//     patchStoredTokenList();
-//     patchGetTokenBySymbol();
-//     patchGetTokenByAddress();
-//     patchGasPrice();
-//     patchPriceSwapIn();
-//     patchGetNonce();
-//     patchExecuteTrade();
-
-//     await request(app)
-//       .post(`/eth/uniswap/price`)
-//       .send({
-//         quote: 'DAI',
-//         base: 'WETH',
-//         amount: '10000',
-//         side: 'SELL',
-//       })
-//       .set('Accept', 'application/json')
-//       .expect(200)
-//       .then((res: any) => {
-//         expect(res.body.amount).toEqual('10000');
-//       });
-//   });
-
-//   it('should return 500 for unrecognized quote symbol', async () => {
-//     patchGetWallet();
-//     patchInit();
-//     patchStoredTokenList();
-//     patchGetTokenBySymbol();
-
-//     await request(app)
-//       .post(`/eth/uniswap/price`)
-//       .send({
-//         quote: 'DOGE',
-//         base: 'WETH',
-//         amount: '10000',
-//         side: 'SELL',
-//       })
-//       .set('Accept', 'application/json')
-//       .expect(500);
-//   });
-
-//   it('should return 500 for unrecognized base symbol', async () => {
-//     patchGetWallet();
-//     patchInit();
-//     patchStoredTokenList();
-//     patchGetTokenBySymbol();
-//     patchGetTokenByAddress();
-
-//     await request(app)
-//       .post(`/eth/uniswap/price`)
-//       .send({
-//         quote: 'DAI',
-//         base: 'SHIBA',
-//         amount: '10000',
-//         side: 'SELL',
-//       })
-//       .set('Accept', 'application/json')
-//       .expect(500);
-//   });
-
-//   it('should return 500 for unrecognized base symbol with decimals in the amount and SELL', async () => {
-//     patchGetWallet();
-//     patchInit();
-//     patchStoredTokenList();
-//     patchGetTokenBySymbol();
-//     patchGetTokenByAddress();
-
-//     await request(app)
-//       .post(`/eth/uniswap/price`)
-//       .send({
-//         quote: 'DAI',
-//         base: 'SHIBA',
-//         amount: '10.000',
-//         side: 'SELL',
-//       })
-//       .set('Accept', 'application/json')
-//       .expect(500);
-//   });
-
-//   it('should return 500 for unrecognized base symbol with decimals in the amount and BUY', async () => {
-//     patchGetWallet();
-//     patchInit();
-//     patchStoredTokenList();
-//     patchGetTokenBySymbol();
-//     patchGetTokenByAddress();
-
-//     await request(app)
-//       .post(`/eth/uniswap/price`)
-//       .send({
-//         quote: 'DAI',
-//         base: 'SHIBA',
-//         amount: '10.000',
-//         side: 'BUY',
-//       })
-//       .set('Accept', 'application/json')
-//       .expect(500);
-//   });
-
-//   it('should return 500 when the priceSwapIn operation fails', async () => {
-//     patchGetWallet();
-//     patchInit();
-//     patchStoredTokenList();
-//     patchGetTokenBySymbol();
-//     patchGetTokenByAddress();
-//     patch(UniswapRoutes.uniswap, 'priceSwapIn', () => {
-//       return 'error';
-//     });
-
-//     await request(app)
-//       .post(`/eth/uniswap/price`)
-//       .send({
-//         quote: 'DOGE',
-//         base: 'WETH',
-//         amount: '10000',
-//         side: 'SELL',
-//       })
-//       .set('Accept', 'application/json')
-//       .expect(500);
-//   });
-
-//   it('should return 500 when the priceSwapOut operation fails', async () => {
-//     patchGetWallet();
-//     patchInit();
-//     patchStoredTokenList();
-//     patchGetTokenBySymbol();
-//     patchGetTokenByAddress();
-//     patch(UniswapRoutes.uniswap, 'priceSwapOut', () => {
-//       return 'error';
-//     });
-
-//     await request(app)
-//       .post(`/eth/uniswap/price`)
-//       .send({
-//         quote: 'DOGE',
-//         base: 'WETH',
-//         amount: '10000',
-//         side: 'BUY',
-//       })
-//       .set('Accept', 'application/json')
-//       .expect(500);
-//   });
-// });
-
-// describe('POST /eth/uniswap/trade', () => {
-//   const patchForBuy = () => {
-//     patchGetWallet();
-//     patchInit();
-//     patchStoredTokenList();
-//     patchGetTokenBySymbol();
-//     patchGetTokenByAddress();
-//     patchGasPrice();
-//     patchPriceSwapOut();
-//     patchGetNonce();
-//     patchExecuteTrade();
-//   };
-//   it('should return 200 for BUY', async () => {
-//     patchForBuy();
-//     await request(app)
-//       .post(`/eth/uniswap/trade`)
-//       .send({
-//         quote: 'DAI',
-//         base: 'WETH',
-//         amount: '10000',
-//         address,
-//         side: 'BUY',
-//         nonce: 21,
-//       })
-//       .set('Accept', 'application/json')
-//       .expect(200)
-//       .then((res: any) => {
-//         expect(res.body.nonce).toEqual(21);
-//       });
-//   });
-
-//   it('should return 200 for BUY without nonce parameter', async () => {
-//     patchForBuy();
-//     await request(app)
-//       .post(`/eth/uniswap/trade`)
-//       .send({
-//         quote: 'DAI',
-//         base: 'WETH',
-//         amount: '10000',
-//         address,
-//         side: 'BUY',
-//       })
-//       .set('Accept', 'application/json')
-//       .expect(200);
-//   });
-
-//   it('should return 200 for BUY with maxFeePerGas and maxPriorityFeePerGas', async () => {
-//     patchForBuy();
-//     await request(app)
-//       .post(`/eth/uniswap/trade`)
-//       .send({
-//         quote: 'DAI',
-//         base: 'WETH',
-//         amount: '10000',
-//         address,
-//         side: 'BUY',
-//         nonce: 21,
-//         maxFeePerGas: '5000000000',
-//         maxPriorityFeePerGas: '5000000000',
-//       })
-//       .set('Accept', 'application/json')
-//       .expect(200);
-//   });
-
-//   const patchForSell = () => {
-//     patchGetWallet();
-//     patchInit();
-//     patchStoredTokenList();
-//     patchGetTokenBySymbol();
-//     patchGetTokenByAddress();
-//     patchGasPrice();
-//     patchPriceSwapIn();
-//     patchGetNonce();
-//     patchExecuteTrade();
-//   };
-//   it('should return 200 for SELL', async () => {
-//     patchForSell();
-//     await request(app)
-//       .post(`/eth/uniswap/trade`)
-//       .send({
-//         quote: 'DAI',
-//         base: 'WETH',
-//         amount: '10000',
-//         address,
-//         side: 'SELL',
-//         nonce: 21,
-//       })
-//       .set('Accept', 'application/json')
-//       .expect(200)
-//       .then((res: any) => {
-//         expect(res.body.nonce).toEqual(21);
-//       });
-//   });
-
-//   it('should return 200 for SELL  with maxFeePerGas and maxPriorityFeePerGas', async () => {
-//     patchForSell();
-//     await request(app)
-//       .post(`/eth/uniswap/trade`)
-//       .send({
-//         quote: 'DAI',
-//         base: 'WETH',
-//         amount: '10000',
-//         address,
-//         side: 'SELL',
-//         nonce: 21,
-//         maxFeePerGas: '5000000000',
-//         maxPriorityFeePerGas: '5000000000',
-//       })
-//       .set('Accept', 'application/json')
-//       .expect(200);
-//   });
-
-//   it('should return 200 for SELL with limitPrice', async () => {
-//     patchForSell();
-//     await request(app)
-//       .post(`/eth/uniswap/trade`)
-//       .send({
-//         quote: 'DAI',
-//         base: 'WETH',
-//         amount: '10000',
-//         address,
-//         side: 'SELL',
-//         nonce: 21,
-//         limitPrice: '999999999999999999999',
-//       })
-//       .set('Accept', 'application/json')
-//       .expect(200);
-//   });
-
-//   it('should return 200 for BUY with limitPrice', async () => {
-//     patchForBuy();
-//     await request(app)
-//       .post(`/eth/uniswap/trade`)
-//       .send({
-//         quote: 'DAI',
-//         base: 'WETH',
-//         amount: '10000',
-//         address,
-//         side: 'BUY',
-//         nonce: 21,
-//         limitPrice: '999999999999999999999',
-//       })
-//       .set('Accept', 'application/json')
-//       .expect(200);
-//   });
-
-//   it('should return 500 for BUY with price smaller than limitPrice', async () => {
-//     patchForBuy();
-//     await request(app)
-//       .post(`/eth/uniswap/trade`)
-//       .send({
-//         quote: 'DAI',
-//         base: 'WETH',
-//         amount: '10000',
-//         address,
-//         side: 'BUY',
-//         nonce: 21,
-//         limitPrice: '9',
-//       })
-//       .set('Accept', 'application/json')
-//       .expect(500);
-//   });
-
-//   it('should return 500 for SELL with price smaller than limitPrice', async () => {
-//     patchForSell();
-//     await request(app)
-//       .post(`/eth/uniswap/trade`)
-//       .send({
-//         quote: 'DAI',
-//         base: 'WETH',
-//         amount: '10000',
-//         address,
-//         side: 'SELL',
-//         nonce: 21,
-//         limitPrice: '9',
-//       })
-//       .set('Accept', 'application/json')
-//       .expect(500);
-//   });
-
-//   it('should return 404 when parameters are incorrect', async () => {
-//     patchInit();
-//     await request(app)
-//       .post(`/eth/uniswap/trade`)
-//       .send({
-//         quote: 'DAI',
-//         base: 'WETH',
-//         amount: 10000,
-//         address: 'da8',
-//         side: 'comprar',
-//       })
-//       .set('Accept', 'application/json')
-//       .expect(404);
-//   });
-//   it('should return 500 when the priceSwapIn operation fails', async () => {
-//     patchGetWallet();
-//     patchInit();
-//     patchStoredTokenList();
-//     patchGetTokenBySymbol();
-//     patchGetTokenByAddress();
-//     patch(UniswapRoutes.uniswap, 'priceSwapIn', () => {
-//       return 'error';
-//     });
-
-//     await request(app)
-//       .post(`/eth/uniswap/trade`)
-//       .send({
-//         quote: 'DAI',
-//         base: 'WETH',
-//         amount: '10000',
-//         address,
-//         side: 'SELL',
-//         nonce: 21,
-//         maxFeePerGas: '5000000000',
-//         maxPriorityFeePerGas: '5000000000',
-//       })
-//       .set('Accept', 'application/json')
-//       .expect(500);
-//   });
-
-//   it('should return 500 when the priceSwapOut operation fails', async () => {
-//     patchGetWallet();
-//     patchInit();
-//     patchStoredTokenList();
-//     patchGetTokenBySymbol();
-//     patchGetTokenByAddress();
-//     patch(UniswapRoutes.uniswap, 'priceSwapOut', () => {
-//       return 'error';
-//     });
-
-//     await request(app)
-//       .post(`/eth/uniswap/trade`)
-//       .send({
-//         quote: 'DAI',
-//         base: 'WETH',
-//         amount: '10000',
-//         address,
-//         side: 'BUY',
-//         nonce: 21,
-//         maxFeePerGas: '5000000000',
-//         maxPriorityFeePerGas: '5000000000',
-//       })
-//       .set('Accept', 'application/json')
-//       .expect(500);
-//   });
-// });
-=======
 describe('POST /trading/price', () => {
   it('should return 200 for BUY', async () => {
     patchGetWallet();
@@ -1192,5 +632,4 @@
       .set('Accept', 'application/json')
       .expect(500);
   });
-});
->>>>>>> 7e248493
+});