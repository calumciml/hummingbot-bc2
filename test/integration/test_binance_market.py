--- conflicted
+++ resolved
@@ -232,11 +232,7 @@
         amount: Decimal = 1
         quantized_amount: Decimal = self.market.quantize_order_amount("LINK-ETH", amount)
 
-<<<<<<< HEAD
-        order_id = self.place_order(True, "LINK-ETH", amount, OrderType.LIMIT, bid_price, 10001, FixtureBinance.ORDER_BUY,
-=======
-        order_id = self.place_order(True, "LINKETH", amount, OrderType.LIMIT, bid_price, 10001, FixtureBinance.BUY_MARKET_ORDER,
->>>>>>> 84647dbb
+        order_id = self.place_order(True, "LINK-ETH", amount, OrderType.LIMIT, bid_price, 10001, FixtureBinance.BUY_MARKET_ORDER,
                                     FixtureBinance.WS_AFTER_BUY_1, FixtureBinance.WS_AFTER_BUY_2)
         [order_completed_event] = self.run_parallel(self.market_logger.wait_for(BuyOrderCompletedEvent))
         order_completed_event: BuyOrderCompletedEvent = order_completed_event
@@ -263,11 +259,7 @@
         ask_price: Decimal = self.market.get_price("LINK-ETH", False)
         amount = order_completed_event.base_asset_amount
         quantized_amount = order_completed_event.base_asset_amount
-<<<<<<< HEAD
-        order_id = self.place_order(False, "LINK-ETH", amount, OrderType.LIMIT, ask_price, 10002, FixtureBinance.ORDER_SELL,
-=======
-        order_id = self.place_order(False, "LINKETH", amount, OrderType.LIMIT, ask_price, 10002, FixtureBinance.SELL_MARKET_ORDER,
->>>>>>> 84647dbb
+        order_id = self.place_order(False, "LINK-ETH", amount, OrderType.LIMIT, ask_price, 10002, FixtureBinance.SELL_MARKET_ORDER,
                                     FixtureBinance.WS_AFTER_SELL_1, FixtureBinance.WS_AFTER_SELL_2)
         [order_completed_event] = self.run_parallel(self.market_logger.wait_for(SellOrderCompletedEvent))
         order_completed_event: SellOrderCompletedEvent = order_completed_event
@@ -384,21 +376,12 @@
         quantize_bid_price: Decimal = self.market.quantize_order_price(trading_pair, bid_price * Decimal("0.7"))
         quantize_ask_price: Decimal = self.market.quantize_order_price(trading_pair, ask_price * Decimal("1.5"))
 
-<<<<<<< HEAD
         buy_id = self.place_order(True, "LINK-ETH", quantized_amount, OrderType.LIMIT, quantize_bid_price, 10001,
-                                  FixtureBinance.ORDER_BUY_NOT_FILLED, FixtureBinance.WS_AFTER_BUY_1,
-                                  FixtureBinance.WS_AFTER_BUY_2)
-
-        sell_id = self.place_order(False, "LINK-ETH", quantized_amount, OrderType.LIMIT, quantize_ask_price, 10002,
-                                   FixtureBinance.ORDER_SELL_NOT_FILLED, FixtureBinance.WS_AFTER_SELL_1,
-=======
-        buy_id = self.place_order(True, "LINKETH", quantized_amount, OrderType.LIMIT, quantize_bid_price, 10001,
                                   FixtureBinance.OPEN_BUY_ORDER, FixtureBinance.WS_AFTER_BUY_1,
                                   FixtureBinance.WS_AFTER_BUY_2)
 
-        sell_id = self.place_order(False, "LINKETH", quantized_amount, OrderType.LIMIT, quantize_ask_price, 10002,
+        sell_id = self.place_order(False, "LINK-ETH", quantized_amount, OrderType.LIMIT, quantize_ask_price, 10002,
                                    FixtureBinance.OPEN_SELL_ORDER, FixtureBinance.WS_AFTER_SELL_1,
->>>>>>> 84647dbb
                                    FixtureBinance.WS_AFTER_SELL_2)
 
         self.run_parallel(asyncio.sleep(1))
@@ -548,11 +531,7 @@
             quantized_amount: Decimal = self.market.quantize_order_amount("LINK-ETH", amount)
 
             if API_MOCK_ENABLED:
-<<<<<<< HEAD
-                resp = self.order_response(FixtureBinance.ORDER_BUY_NOT_FILLED, 1000001, "buy", "LINK-ETH")
-=======
-                resp = self.order_response(FixtureBinance.OPEN_BUY_ORDER, 1000001, "buy", "LINKETH")
->>>>>>> 84647dbb
+                resp = self.order_response(FixtureBinance.OPEN_BUY_ORDER, 1000001, "buy", "LINK-ETH")
                 self.web_app.update_response("post", self.base_api_url, "/api/v3/order", resp)
             order_id = self.market.buy("LINK-ETH", quantized_amount, OrderType.LIMIT, quantize_bid_price)
             [order_created_event] = self.run_parallel(self.market_logger.wait_for(BuyOrderCreatedEvent))
@@ -638,13 +617,8 @@
             # Try to buy 1 LINK from the exchange, and watch for completion event.
             bid_price: Decimal = self.market.get_price("LINK-ETH", True)
             amount: Decimal = 1
-<<<<<<< HEAD
             order_id = self.place_order(True, "LINK-ETH", amount, OrderType.LIMIT, bid_price, 10001,
-                                        FixtureBinance.ORDER_BUY_LIMIT, FixtureBinance.WS_AFTER_BUY_1,
-=======
-            order_id = self.place_order(True, "LINKETH", amount, OrderType.LIMIT, bid_price, 10001,
                                         FixtureBinance.BUY_LIMIT_ORDER, FixtureBinance.WS_AFTER_BUY_1,
->>>>>>> 84647dbb
                                         FixtureBinance.WS_AFTER_BUY_2)
             [buy_order_completed_event] = self.run_parallel(self.market_logger.wait_for(BuyOrderCompletedEvent))
 
@@ -654,13 +628,8 @@
             # Try to sell back the same amount of LINK to the exchange, and watch for completion event.
             ask_price: Decimal = self.market.get_price("LINK-ETH", False)
             amount = buy_order_completed_event.base_asset_amount
-<<<<<<< HEAD
             order_id = self.place_order(False, "LINK-ETH", amount, OrderType.LIMIT, ask_price, 10002,
-                                        FixtureBinance.ORDER_SELL_LIMIT, FixtureBinance.WS_AFTER_SELL_1,
-=======
-            order_id = self.place_order(False, "LINKETH", amount, OrderType.LIMIT, ask_price, 10002,
                                         FixtureBinance.SELL_LIMIT_ORDER, FixtureBinance.WS_AFTER_SELL_1,
->>>>>>> 84647dbb
                                         FixtureBinance.WS_AFTER_SELL_2)
             [sell_order_completed_event] = self.run_parallel(self.market_logger.wait_for(SellOrderCompletedEvent))
 
