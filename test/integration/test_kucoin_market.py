#!/usr/bin/env python
import logging
from os.path import join, realpath
import sys; sys.path.insert(0, realpath(join(__file__, "../../../")))

from hummingbot.logger.struct_logger import METRICS_LOG_LEVEL
import math
import asyncio
import contextlib
from decimal import Decimal
import os
import time
from typing import (
    List,
    Optional
)
import unittest

import conf
from hummingbot.core.clock import (
    Clock,
    ClockMode
)
from hummingbot.core.event.event_logger import EventLogger
from hummingbot.core.event.events import (
    MarketEvent,
    MarketOrderFailureEvent,
    BuyOrderCompletedEvent,
    SellOrderCompletedEvent,
    OrderFilledEvent,
    OrderCancelledEvent,
    BuyOrderCreatedEvent,
    SellOrderCreatedEvent,
    TradeFee,
    TradeType,
)
from hummingbot.core.utils.async_utils import (
    safe_ensure_future,
    safe_gather,
)
from hummingbot.market.kucoin.kucoin_market import KucoinMarket
from hummingbot.market.market_base import OrderType
from hummingbot.market.markets_recorder import MarketsRecorder
from hummingbot.model.market_state import MarketState
from hummingbot.model.order import Order
from hummingbot.model.sql_connection_manager import (
    SQLConnectionManager,
    SQLConnectionType
)
from hummingbot.model.trade_fill import TradeFill
from test.integration.humming_web_app import HummingWebApp
from test.integration.assets.mock_data.fixture_kucoin import FixtureKucoin
from unittest import mock
from hummingbot.client.config.fee_overrides_config_map import fee_overrides_config_map


logging.basicConfig(level=METRICS_LOG_LEVEL)
API_MOCK_ENABLED = conf.mock_api_enabled is not None and conf.mock_api_enabled.lower() in ['true', 'yes', '1']
API_KEY = "XXX" if API_MOCK_ENABLED else conf.kucoin_api_key
API_SECRET = "YYY" if API_MOCK_ENABLED else conf.kucoin_secret_key
API_PASSPHRASE = "ZZZ" if API_MOCK_ENABLED else conf.kucoin_passphrase
API_BASE_URL = "api.kucoin.com"
EXCHANGE_ORDER_ID = 20001


class KucoinMarketUnitTest(unittest.TestCase):
    events: List[MarketEvent] = [
        MarketEvent.BuyOrderCompleted,
        MarketEvent.SellOrderCompleted,
        MarketEvent.OrderFilled,
        MarketEvent.OrderCancelled,
        MarketEvent.TransactionFailure,
        MarketEvent.BuyOrderCreated,
        MarketEvent.SellOrderCreated,
        MarketEvent.OrderCancelled,
        MarketEvent.OrderFailure
    ]

    market: KucoinMarket
    market_logger: EventLogger
    stack: contextlib.ExitStack

    @classmethod
    def setUpClass(cls):
        cls.ev_loop: asyncio.BaseEventLoop = asyncio.get_event_loop()
        if API_MOCK_ENABLED:
            cls.web_app = HummingWebApp.get_instance()
            cls.web_app.add_host_to_mock(API_BASE_URL, ["/api/v1/timestamp", "/api/v1/symbols",
                                                        "/api/v1/bullet-public",
                                                        "/api/v2/market/orderbook/level2"])
            cls.web_app.start()
            cls.ev_loop.run_until_complete(cls.web_app.wait_til_started())
            cls._patcher = mock.patch("aiohttp.client.URL")
            cls._url_mock = cls._patcher.start()
            cls._url_mock.side_effect = cls.web_app.reroute_local
            cls.web_app.update_response("get", API_BASE_URL, "/api/v1/accounts", FixtureKucoin.BALANCES)

            cls._t_nonce_patcher = unittest.mock.patch("hummingbot.market.kucoin.kucoin_market.get_tracking_nonce")
            cls._t_nonce_mock = cls._t_nonce_patcher.start()
            cls._exch_order_id = 20001
        cls.clock: Clock = Clock(ClockMode.REALTIME)
        cls.market: KucoinMarket = KucoinMarket(
            kucoin_api_key=API_KEY,
            kucoin_passphrase=API_PASSPHRASE,
            kucoin_secret_key=API_SECRET,
            trading_pairs=["ETH-USDT"]
        )
        # Need 2nd instance of market to prevent events mixing up across tests
        cls.market_2: KucoinMarket = KucoinMarket(
            kucoin_api_key=API_KEY,
            kucoin_passphrase=API_PASSPHRASE,
            kucoin_secret_key=API_SECRET,
            trading_pairs=["ETH-USDT"]
        )
        cls.clock.add_iterator(cls.market)
        cls.clock.add_iterator(cls.market_2)
        cls.stack = contextlib.ExitStack()
        cls._clock = cls.stack.enter_context(cls.clock)
        cls.ev_loop.run_until_complete(cls.wait_til_ready())

    @classmethod
    def tearDownClass(cls) -> None:
        cls.stack.close()
        if API_MOCK_ENABLED:
            cls.web_app.stop()
            cls._patcher.stop()
            cls._t_nonce_patcher.stop()

    @classmethod
    async def wait_til_ready(cls):
        while True:
            now = time.time()
            next_iteration = now // 1.0 + 1
            if cls.market.ready and cls.market_2.ready:
                break
            else:
                await cls._clock.run_til(next_iteration)
            await asyncio.sleep(1.0)

    def setUp(self):
        self.db_path: str = realpath(join(__file__, "../kucoin_test.sqlite"))
        try:
            os.unlink(self.db_path)
        except FileNotFoundError:
            pass

        self.market_logger = EventLogger()
        self.market_2_logger = EventLogger()
        for event_tag in self.events:
            self.market.add_listener(event_tag, self.market_logger)
            self.market_2.add_listener(event_tag, self.market_2_logger)

    def tearDown(self):
        for event_tag in self.events:
            self.market.remove_listener(event_tag, self.market_logger)
            self.market_2.remove_listener(event_tag, self.market_2_logger)
        self.market_logger = None
        self.market_2_logger = None

    async def run_parallel_async(self, *tasks):
        future: asyncio.Future = safe_ensure_future(safe_gather(*tasks))
        while not future.done():
            now = time.time()
            next_iteration = now // 1.0 + 1
            await self._clock.run_til(next_iteration)
            await asyncio.sleep(0.5)
        return future.result()

    def run_parallel(self, *tasks):
        return self.ev_loop.run_until_complete(self.run_parallel_async(*tasks))

    def test_get_fee(self):
        limit_fee: TradeFee = self.market.get_fee("ETH", "USDT", OrderType.LIMIT_MAKER, TradeType.BUY, 1, 10)
        self.assertGreater(limit_fee.percent, 0)
        self.assertEqual(len(limit_fee.flat_fees), 0)
        market_fee: TradeFee = self.market.get_fee("ETH", "USDT", OrderType.LIMIT, TradeType.BUY, 1)
        self.assertGreater(market_fee.percent, 0)
        self.assertEqual(len(market_fee.flat_fees), 0)
        sell_trade_fee: TradeFee = self.market.get_fee("ETH", "USDT", OrderType.LIMIT_MAKER, TradeType.SELL, 1, 10)
        self.assertGreater(sell_trade_fee.percent, 0)
        self.assertEqual(len(sell_trade_fee.flat_fees), 0)

    def order_response(self, fixture_data, nonce):
        self._t_nonce_mock.return_value = nonce
        order_resp = fixture_data.copy()
        return order_resp

    def place_order(self, is_buy, trading_pair, amount, order_type, price, nonce, post_resp, get_resp):
        global EXCHANGE_ORDER_ID
        order_id, exch_order_id = None, None
        if API_MOCK_ENABLED:
            exch_order_id = f"KUCOIN_{EXCHANGE_ORDER_ID}"
            EXCHANGE_ORDER_ID += 1
            resp = self.order_response(post_resp, nonce)
            resp["data"]["orderId"] = exch_order_id
            self.web_app.update_response("post", API_BASE_URL, "/api/v1/orders", resp)
        if is_buy:
            order_id = self.market.buy(trading_pair, amount, order_type, price)
        else:
            order_id = self.market.sell(trading_pair, amount, order_type, price)
        if API_MOCK_ENABLED:
            resp = get_resp.copy()
            resp["data"]["id"] = exch_order_id
            resp["data"]["clientOid"] = order_id
            self.web_app.update_response("get", API_BASE_URL, f"/api/v1/orders/{exch_order_id}", resp)
        return order_id, exch_order_id

    def test_fee_overrides_config(self):
        fee_overrides_config_map["kucoin_taker_fee"].value = None
        taker_fee: TradeFee = self.market.get_fee("LINK", "ETH", OrderType.LIMIT, TradeType.BUY, Decimal(1),
                                                  Decimal('0.1'))
        self.assertAlmostEqual(Decimal("0.001"), taker_fee.percent)
        fee_overrides_config_map["kucoin_taker_fee"].value = Decimal('0.2')
        taker_fee: TradeFee = self.market.get_fee("LINK", "ETH", OrderType.LIMIT, TradeType.BUY, Decimal(1),
                                                  Decimal('0.1'))
        self.assertAlmostEqual(Decimal("0.002"), taker_fee.percent)
        fee_overrides_config_map["kucoin_maker_fee"].value = None
        maker_fee: TradeFee = self.market.get_fee("LINK", "ETH", OrderType.LIMIT_MAKER, TradeType.BUY, Decimal(1),
                                                  Decimal('0.1'))
        self.assertAlmostEqual(Decimal("0.001"), maker_fee.percent)
        fee_overrides_config_map["kucoin_maker_fee"].value = Decimal('0.5')
        maker_fee: TradeFee = self.market.get_fee("LINK", "ETH", OrderType.LIMIT_MAKER, TradeType.BUY, Decimal(1),
                                                  Decimal('0.1'))
        self.assertAlmostEqual(Decimal("0.005"), maker_fee.percent)

    def test_limit_maker_rejections(self):
        if API_MOCK_ENABLED:
            return
        trading_pair = "ETH-USDT"

<<<<<<< HEAD
        current_bid_price: float = self.market.get_price(trading_pair, True)
        bid_price: Decimal = Decimal(current_bid_price + Decimal(0.05) * current_bid_price)
        quantize_bid_price: Decimal = self.market.quantize_order_price(trading_pair, bid_price)
        order_id, _ = self.place_order(True, trading_pair, quantized_amount, OrderType.LIMIT, quantize_bid_price, 10001,
                                       FixtureKucoin.ORDER_PLACE_2, FixtureKucoin.FILLED_BUY_LIMIT_ORDER)
        [order_completed_event] = self.run_parallel(self.market_logger.wait_for(BuyOrderCompletedEvent))
        order_completed_event: BuyOrderCompletedEvent = order_completed_event
        trade_events: List[OrderFilledEvent] = [t for t in self.market_logger.event_log
                                                if isinstance(t, OrderFilledEvent)]
        base_amount_traded: float = sum(t.amount for t in trade_events)
        quote_amount_traded: float = sum(t.amount * t.price for t in trade_events)
=======
        # Try to put a buy limit maker order that is going to match, this should triggers order failure event.
        price: Decimal = self.market.get_price(trading_pair, True) * Decimal('1.02')
        price: Decimal = self.market.quantize_order_price(trading_pair, price)
        amount = self.market.quantize_order_amount(trading_pair, Decimal(0.01))

        order_id = self.market.buy(trading_pair, amount, OrderType.LIMIT_MAKER, price)
        [order_failure_event] = self.run_parallel(self.market_logger.wait_for(MarketOrderFailureEvent))
        self.assertEqual(order_id, order_failure_event.order_id)
>>>>>>> d802ae3c

        self.market_logger.clear()

        # Try to put a sell limit maker order that is going to match, this should triggers order failure event.
        price: Decimal = self.market.get_price(trading_pair, True) * Decimal('0.98')
        price: Decimal = self.market.quantize_order_price(trading_pair, price)
        amount = self.market.quantize_order_amount(trading_pair, Decimal(0.01))

        order_id = self.market.sell(trading_pair, amount, OrderType.LIMIT_MAKER, price)
        [order_failure_event] = self.run_parallel(self.market_logger.wait_for(MarketOrderFailureEvent))
        self.assertEqual(order_id, order_failure_event.order_id)

<<<<<<< HEAD
        order_id, _ = self.place_order(False, trading_pair, amount, OrderType.LIMIT, quantize_ask_price, 10001,
                                       FixtureKucoin.ORDER_PLACE, FixtureKucoin.FILLED_SELL_LIMIT_ORDER)
        [order_completed_event] = self.run_parallel(self.market_logger.wait_for(SellOrderCompletedEvent))
        order_completed_event: SellOrderCompletedEvent = order_completed_event
        trade_events: List[OrderFilledEvent] = [t for t in self.market_logger.event_log
                                                if isinstance(t, OrderFilledEvent)]
        base_amount_traded = sum(t.amount for t in trade_events)
        quote_amount_traded = sum(t.amount * t.price for t in trade_events)
=======
    def test_limit_makers_unfilled(self):
        if API_MOCK_ENABLED:
            return
        trading_pair = "ETH-USDT"
        bid_price = self.market.get_price(trading_pair, True) * Decimal("0.8")
        quantized_bid_price = self.market.quantize_order_price(trading_pair, bid_price)
        quantized_bid_amount = self.market.quantize_order_amount(trading_pair, Decimal(0.01))

        order_id, _ = self.place_order(True, trading_pair, quantized_bid_amount, OrderType.LIMIT_MAKER,
                                       quantized_bid_price, 10001,
                                       FixtureKucoin.ORDER_PLACE, FixtureKucoin.ORDER_GET_BUY_UNMATCHED)
        [order_created_event] = self.run_parallel(self.market_logger.wait_for(BuyOrderCreatedEvent))
        order_created_event: BuyOrderCreatedEvent = order_created_event
        self.assertEqual(order_id, order_created_event.order_id)

        ask_price = self.market.get_price(trading_pair, True) * Decimal("1.2")
        quatized_ask_price = self.market.quantize_order_price(trading_pair, ask_price)
        quatized_ask_amount = self.market.quantize_order_amount(trading_pair, Decimal(0.01))

        order_id, _ = self.place_order(False, trading_pair, quatized_ask_amount, OrderType.LIMIT_MAKER,
                                       quatized_ask_price, 10002,
                                       FixtureKucoin.ORDER_PLACE, FixtureKucoin.ORDER_GET_SELL_UNMATCHED)
        [order_created_event] = self.run_parallel(self.market_logger.wait_for(SellOrderCreatedEvent))
        order_created_event: BuyOrderCreatedEvent = order_created_event
        self.assertEqual(order_id, order_created_event.order_id)
>>>>>>> d802ae3c

        [cancellation_results] = self.run_parallel(self.market.cancel_all(5))
        for cr in cancellation_results:
            self.assertEqual(cr.success, True)

    def test_limit_taker_buy(self):
        self.assertGreater(self.market.get_balance("ETH"), Decimal("0.05"))
        trading_pair = "ETH-USDT"
        price: Decimal = self.market.get_price(trading_pair, True)
        amount: Decimal = Decimal(0.01)
        quantized_amount: Decimal = self.market.quantize_order_amount(trading_pair, amount)

<<<<<<< HEAD
        order_id, _ = self.place_order(True, trading_pair, quantized_amount, OrderType.MARKET, 0, 10001,
                                       FixtureKucoin.ORDER_PLACE, FixtureKucoin.BUY_MARKET_ORDER)
=======
        order_id, _ = self.place_order(True, trading_pair, quantized_amount, OrderType.LIMIT, price, 10001,
                                       FixtureKucoin.ORDER_PLACE, FixtureKucoin.ORDER_GET_MARKET_BUY)
>>>>>>> d802ae3c
        [buy_order_completed_event] = self.run_parallel(self.market_logger.wait_for(BuyOrderCompletedEvent))
        buy_order_completed_event: BuyOrderCompletedEvent = buy_order_completed_event
        trade_events: List[OrderFilledEvent] = [t for t in self.market_logger.event_log
                                                if isinstance(t, OrderFilledEvent)]
        base_amount_traded: float = sum(t.amount for t in trade_events)
        quote_amount_traded: float = sum(t.amount * t.price for t in trade_events)

        self.assertTrue([evt.order_type == OrderType.LIMIT for evt in trade_events])
        self.assertEqual(order_id, buy_order_completed_event.order_id)
        self.assertAlmostEqual(float(quantized_amount), buy_order_completed_event.base_asset_amount, places=4)
        self.assertEqual("ETH", buy_order_completed_event.base_asset)
        self.assertEqual("USDT", buy_order_completed_event.quote_asset)
        self.assertAlmostEqual(base_amount_traded, float(buy_order_completed_event.base_asset_amount), places=4)
        self.assertAlmostEqual(quote_amount_traded, float(buy_order_completed_event.quote_asset_amount), places=4)
        self.assertGreater(buy_order_completed_event.fee_amount, Decimal(0))
        self.assertTrue(any([isinstance(event, BuyOrderCreatedEvent) and event.order_id == order_id
                             for event in self.market_logger.event_log]))
        # Reset the logs
        self.market_logger.clear()

    def test_limit_taker_sell(self):
        self.assertGreater(self.market.get_balance("ETH"), Decimal("0.05"))
        trading_pair = "ETH-USDT"
        price: Decimal = self.market.get_price(trading_pair, False)
        amount: Decimal = Decimal(0.011)
        quantized_amount: Decimal = self.market.quantize_order_amount(trading_pair, amount)
<<<<<<< HEAD
        order_id, _ = self.place_order(False, trading_pair, amount, OrderType.MARKET, 0, 10001,
                                       FixtureKucoin.ORDER_PLACE, FixtureKucoin.SELL_MARKET_ORDER)
=======
        order_id, _ = self.place_order(False, trading_pair, amount, OrderType.LIMIT, price, 10001,
                                       FixtureKucoin.ORDER_PLACE, FixtureKucoin.ORDER_GET_MARKET_SELL)
>>>>>>> d802ae3c
        [sell_order_completed_event] = self.run_parallel(self.market_logger.wait_for(SellOrderCompletedEvent))
        sell_order_completed_event: SellOrderCompletedEvent = sell_order_completed_event
        trade_events: List[OrderFilledEvent] = [t for t in self.market_logger.event_log
                                                if isinstance(t, OrderFilledEvent)]
        base_amount_traded = sum(t.amount for t in trade_events)
        quote_amount_traded = sum(t.amount * t.price for t in trade_events)

        self.assertTrue([evt.order_type == OrderType.LIMIT for evt in trade_events])
        self.assertEqual(order_id, sell_order_completed_event.order_id)
        self.assertAlmostEqual(float(quantized_amount), sell_order_completed_event.base_asset_amount)
        self.assertEqual("ETH", sell_order_completed_event.base_asset)
        self.assertEqual("USDT", sell_order_completed_event.quote_asset)
        self.assertAlmostEqual(base_amount_traded, float(sell_order_completed_event.base_asset_amount))
        self.assertAlmostEqual(quote_amount_traded, float(sell_order_completed_event.quote_asset_amount))
        self.assertGreater(sell_order_completed_event.fee_amount, Decimal(0))
        self.assertTrue(any([isinstance(event, SellOrderCreatedEvent) and event.order_id == order_id
                             for event in self.market_logger.event_log]))
        # Reset the logs
        self.market_logger.clear()

    def test_cancel(self):
        trading_pair = "ETH-USDT"

        current_price: float = self.market.get_price(trading_pair, False)
        amount: Decimal = Decimal(0.01)

        price: Decimal = Decimal(current_price) * Decimal(1.1)
        quantized_price: Decimal = self.market.quantize_order_price(trading_pair, price)
        quantized_amount: Decimal = self.market.quantize_order_amount(trading_pair, amount)

        order_id, exch_order_id = self.place_order(False, trading_pair, quantized_amount, OrderType.LIMIT_MAKER,
                                                   quantized_price, 10001,
                                                   FixtureKucoin.ORDER_PLACE_2, FixtureKucoin.OPEN_SELL_LIMIT_ORDER)
        [order_created_event] = self.run_parallel(self.market_logger.wait_for(SellOrderCreatedEvent))
        if API_MOCK_ENABLED:
            resp = FixtureKucoin.CANCEL_ORDER.copy()
            resp["data"]["cancelledOrderIds"] = [exch_order_id]
            self.web_app.update_response("delete", API_BASE_URL, f"/api/v1/orders/{exch_order_id}", resp)
        self.market.cancel(trading_pair, order_id)
        if API_MOCK_ENABLED:
            resp = FixtureKucoin.GET_CANCELLED_ORDER.copy()
            resp["data"]["id"] = exch_order_id
            resp["data"]["clientOid"] = order_id
            self.web_app.update_response("get", API_BASE_URL, f"/api/v1/orders/{exch_order_id}", resp)
        [order_cancelled_event] = self.run_parallel(self.market_logger.wait_for(OrderCancelledEvent))
        order_cancelled_event: OrderCancelledEvent = order_cancelled_event
        self.assertEqual(order_cancelled_event.order_id, order_id)
        self.market_logger.clear()

    def test_cancel_all(self):
        trading_pair = "ETH-USDT"

        bid_price: Decimal = Decimal(self.market_2.get_price(trading_pair, True))
        ask_price: Decimal = Decimal(self.market_2.get_price(trading_pair, False))
        amount: Decimal = Decimal(0.01)
        quantized_amount: Decimal = self.market_2.quantize_order_amount(trading_pair, amount)

        # Intentionally setting high price to prevent getting filled
        quantize_bid_price: Decimal = self.market_2.quantize_order_price(trading_pair, bid_price * Decimal(0.8))
        quantize_ask_price: Decimal = self.market_2.quantize_order_price(trading_pair, ask_price * Decimal(1.2))

<<<<<<< HEAD
        _, exch_order_id = self.place_order(True, trading_pair, quantized_amount, OrderType.LIMIT, quantize_bid_price,
                                            10001, FixtureKucoin.ORDER_PLACE, FixtureKucoin.OPEN_BUY_LIMIT_ORDER)

        _, exch_order_id2 = self.place_order(False, trading_pair, quantized_amount, OrderType.LIMIT, quantize_ask_price,
                                             10002, FixtureKucoin.ORDER_PLACE, FixtureKucoin.OPEN_SELL_LIMIT_ORDER)
=======
        _, exch_order_id = self.place_order(True, trading_pair, quantized_amount, OrderType.LIMIT_MAKER, quantize_bid_price,
                                            10001, FixtureKucoin.ORDER_PLACE, FixtureKucoin.ORDER_GET_BUY_UNMATCHED)

        _, exch_order_id2 = self.place_order(False, trading_pair, quantized_amount, OrderType.LIMIT_MAKER, quantize_ask_price,
                                             10002, FixtureKucoin.ORDER_PLACE, FixtureKucoin.ORDER_GET_SELL_UNMATCHED)
>>>>>>> d802ae3c

        self.run_parallel(asyncio.sleep(1))
        if API_MOCK_ENABLED:
            resp = FixtureKucoin.ORDERS_BATCH_CANCELLED.copy()
            resp["data"]["cancelledOrderIds"] = [exch_order_id, exch_order_id2]
            self.web_app.update_response("delete", API_BASE_URL, f"/api/v1/orders", resp)
        [cancellation_results] = self.run_parallel(self.market_2.cancel_all(5))
        for cr in cancellation_results:
            self.assertEqual(cr.success, True)
        self.market_2_logger.clear()

    def test_orders_saving_and_restoration(self):
        config_path: str = "test_config"
        strategy_name: str = "test_strategy"
        trading_pair: str = "ETH-USDT"
        sql: SQLConnectionManager = SQLConnectionManager(SQLConnectionType.TRADE_FILLS, db_path=self.db_path)
        order_id: Optional[str] = None
        recorder: MarketsRecorder = MarketsRecorder(sql, [self.market], config_path, strategy_name)
        recorder.start()

        try:
            self.assertEqual(0, len(self.market.tracking_states))

            # Try to put limit buy order for 0.04 ETH, and watch for order creation event.
            current_bid_price: float = self.market.get_price(trading_pair, True)
            bid_price: Decimal = Decimal(current_bid_price * Decimal(0.8))
            quantize_bid_price: Decimal = self.market.quantize_order_price(trading_pair, bid_price)

            amount: Decimal = Decimal(0.04)
            quantized_amount: Decimal = self.market.quantize_order_amount(trading_pair, amount)

            order_id, exch_order_id = self.place_order(True, trading_pair, quantized_amount, OrderType.LIMIT_MAKER,
                                                       quantize_bid_price,
                                                       10001, FixtureKucoin.ORDER_PLACE,
                                                       FixtureKucoin.OPEN_BUY_LIMIT_ORDER)
            [order_created_event] = self.run_parallel(self.market_logger.wait_for(BuyOrderCreatedEvent))
            order_created_event: BuyOrderCreatedEvent = order_created_event
            self.assertEqual(order_id, order_created_event.order_id)

            # Verify tracking states
            self.assertEqual(1, len(self.market.tracking_states))
            self.assertEqual(order_id, list(self.market.tracking_states.keys())[0])

            # Verify orders from recorder
            recorded_orders: List[Order] = recorder.get_orders_for_config_and_market(config_path, self.market)
            self.assertEqual(1, len(recorded_orders))
            self.assertEqual(order_id, recorded_orders[0].id)

            # Verify saved market states
            saved_market_states: MarketState = recorder.get_market_states(config_path, self.market)
            self.assertIsNotNone(saved_market_states)
            self.assertIsInstance(saved_market_states.saved_state, dict)
            self.assertGreater(len(saved_market_states.saved_state), 0)

            # Close out the current market and start another market.
            self.clock.remove_iterator(self.market)
            for event_tag in self.events:
                self.market.remove_listener(event_tag, self.market_logger)
            self.market: KucoinMarket = KucoinMarket(
                kucoin_api_key=API_KEY,
                kucoin_passphrase=API_PASSPHRASE,
                kucoin_secret_key=API_SECRET,
                trading_pairs=["ETH-USDT"]
            )
            for event_tag in self.events:
                self.market.add_listener(event_tag, self.market_logger)
            recorder.stop()
            recorder = MarketsRecorder(sql, [self.market], config_path, strategy_name)
            recorder.start()
            saved_market_states = recorder.get_market_states(config_path, self.market)
            self.clock.add_iterator(self.market)
            self.assertEqual(0, len(self.market.limit_orders))
            self.assertEqual(0, len(self.market.tracking_states))
            self.market.restore_tracking_states(saved_market_states.saved_state)
            self.assertEqual(1, len(self.market.limit_orders))
            self.assertEqual(1, len(self.market.tracking_states))

            if API_MOCK_ENABLED:
                resp = FixtureKucoin.CANCEL_ORDER.copy()
                resp["data"]["cancelledOrderIds"] = exch_order_id
                self.web_app.update_response("delete", API_BASE_URL, f"/api/v1/orders/{exch_order_id}", resp)
            # Cancel the order and verify that the change is saved.
            self.market.cancel(trading_pair, order_id)
            if API_MOCK_ENABLED:
                resp = FixtureKucoin.GET_CANCELLED_ORDER.copy()
                resp["data"]["id"] = exch_order_id
                resp["data"]["clientOid"] = order_id
                self.web_app.update_response("get", API_BASE_URL, f"/api/v1/orders/{exch_order_id}", resp)
            self.run_parallel(self.market_logger.wait_for(OrderCancelledEvent))
            order_id = None
            self.assertEqual(0, len(self.market.limit_orders))
            self.assertEqual(0, len(self.market.tracking_states))
            saved_market_states = recorder.get_market_states(config_path, self.market)
            self.assertEqual(0, len(saved_market_states.saved_state))
        finally:
            if order_id is not None:
                self.market.cancel(trading_pair, order_id)
                self.run_parallel(self.market_logger.wait_for(OrderCancelledEvent))

            recorder.stop()
            os.unlink(self.db_path)
            self.market_logger.clear()

    def test_order_fill_record(self):
        config_path: str = "test_config"
        strategy_name: str = "test_strategy"
        trading_pair: str = "ETH-USDT"
        sql: SQLConnectionManager = SQLConnectionManager(SQLConnectionType.TRADE_FILLS, db_path=self.db_path)
        order_id: Optional[str] = None
        recorder: MarketsRecorder = MarketsRecorder(sql, [self.market], config_path, strategy_name)
        recorder.start()

        try:
            # Try to buy 0.01 ETH from the exchange, and watch for completion event.
            price: Decimal = self.market.get_price(trading_pair, True)
            amount: Decimal = Decimal(0.01)
<<<<<<< HEAD
            order_id, _ = self.place_order(True, trading_pair, amount, OrderType.MARKET, 0, 10001,
                                           FixtureKucoin.ORDER_PLACE, FixtureKucoin.BUY_MARKET_ORDER)
=======
            order_id, _ = self.place_order(True, trading_pair, amount, OrderType.LIMIT, price, 10001,
                                           FixtureKucoin.ORDER_PLACE, FixtureKucoin.ORDER_GET_MARKET_BUY)
>>>>>>> d802ae3c
            [buy_order_completed_event] = self.run_parallel(self.market_logger.wait_for(BuyOrderCompletedEvent))

            # Reset the logs
            self.market_logger.clear()

            # Try to sell back the same amount of ETH to the exchange, and watch for completion event.
            price: Decimal = self.market.get_price(trading_pair, False)
            amount: Decimal = Decimal(buy_order_completed_event.base_asset_amount)
<<<<<<< HEAD
            order_id, _ = self.place_order(False, trading_pair, amount, OrderType.MARKET, 0, 10002,
                                           FixtureKucoin.ORDER_PLACE, FixtureKucoin.SELL_MARKET_ORDER)
=======
            order_id, _ = self.place_order(False, trading_pair, amount, OrderType.LIMIT, price, 10002,
                                           FixtureKucoin.ORDER_PLACE, FixtureKucoin.ORDER_GET_MARKET_SELL)
>>>>>>> d802ae3c
            [sell_order_completed_event] = self.run_parallel(self.market_logger.wait_for(SellOrderCompletedEvent))

            # Query the persisted trade logs
            trade_fills: List[TradeFill] = recorder.get_trades_for_config(config_path)
            self.assertEqual(2, len(trade_fills))
            buy_fills: List[TradeFill] = [t for t in trade_fills if t.trade_type == "BUY"]
            sell_fills: List[TradeFill] = [t for t in trade_fills if t.trade_type == "SELL"]
            self.assertEqual(1, len(buy_fills))
            self.assertEqual(1, len(sell_fills))

            order_id = None

        finally:
            if order_id is not None:
                self.market.cancel(trading_pair, order_id)
                self.run_parallel(self.market_logger.wait_for(OrderCancelledEvent))

            recorder.stop()
            os.unlink(self.db_path)
            self.market_logger.clear()

    def test_update_last_prices(self):
        # This is basic test to see if order_book last_trade_price is initiated and updated.
        for order_book in self.market.order_books.values():
            for _ in range(5):
                self.ev_loop.run_until_complete(asyncio.sleep(1))
                print(order_book.last_trade_price)
                self.assertFalse(math.isnan(order_book.last_trade_price))


if __name__ == "__main__":
    unittest.main()<|MERGE_RESOLUTION|>--- conflicted
+++ resolved
@@ -228,19 +228,6 @@
             return
         trading_pair = "ETH-USDT"
 
-<<<<<<< HEAD
-        current_bid_price: float = self.market.get_price(trading_pair, True)
-        bid_price: Decimal = Decimal(current_bid_price + Decimal(0.05) * current_bid_price)
-        quantize_bid_price: Decimal = self.market.quantize_order_price(trading_pair, bid_price)
-        order_id, _ = self.place_order(True, trading_pair, quantized_amount, OrderType.LIMIT, quantize_bid_price, 10001,
-                                       FixtureKucoin.ORDER_PLACE_2, FixtureKucoin.FILLED_BUY_LIMIT_ORDER)
-        [order_completed_event] = self.run_parallel(self.market_logger.wait_for(BuyOrderCompletedEvent))
-        order_completed_event: BuyOrderCompletedEvent = order_completed_event
-        trade_events: List[OrderFilledEvent] = [t for t in self.market_logger.event_log
-                                                if isinstance(t, OrderFilledEvent)]
-        base_amount_traded: float = sum(t.amount for t in trade_events)
-        quote_amount_traded: float = sum(t.amount * t.price for t in trade_events)
-=======
         # Try to put a buy limit maker order that is going to match, this should triggers order failure event.
         price: Decimal = self.market.get_price(trading_pair, True) * Decimal('1.02')
         price: Decimal = self.market.quantize_order_price(trading_pair, price)
@@ -249,7 +236,6 @@
         order_id = self.market.buy(trading_pair, amount, OrderType.LIMIT_MAKER, price)
         [order_failure_event] = self.run_parallel(self.market_logger.wait_for(MarketOrderFailureEvent))
         self.assertEqual(order_id, order_failure_event.order_id)
->>>>>>> d802ae3c
 
         self.market_logger.clear()
 
@@ -262,16 +248,6 @@
         [order_failure_event] = self.run_parallel(self.market_logger.wait_for(MarketOrderFailureEvent))
         self.assertEqual(order_id, order_failure_event.order_id)
 
-<<<<<<< HEAD
-        order_id, _ = self.place_order(False, trading_pair, amount, OrderType.LIMIT, quantize_ask_price, 10001,
-                                       FixtureKucoin.ORDER_PLACE, FixtureKucoin.FILLED_SELL_LIMIT_ORDER)
-        [order_completed_event] = self.run_parallel(self.market_logger.wait_for(SellOrderCompletedEvent))
-        order_completed_event: SellOrderCompletedEvent = order_completed_event
-        trade_events: List[OrderFilledEvent] = [t for t in self.market_logger.event_log
-                                                if isinstance(t, OrderFilledEvent)]
-        base_amount_traded = sum(t.amount for t in trade_events)
-        quote_amount_traded = sum(t.amount * t.price for t in trade_events)
-=======
     def test_limit_makers_unfilled(self):
         if API_MOCK_ENABLED:
             return
@@ -297,7 +273,6 @@
         [order_created_event] = self.run_parallel(self.market_logger.wait_for(SellOrderCreatedEvent))
         order_created_event: BuyOrderCreatedEvent = order_created_event
         self.assertEqual(order_id, order_created_event.order_id)
->>>>>>> d802ae3c
 
         [cancellation_results] = self.run_parallel(self.market.cancel_all(5))
         for cr in cancellation_results:
@@ -310,13 +285,8 @@
         amount: Decimal = Decimal(0.01)
         quantized_amount: Decimal = self.market.quantize_order_amount(trading_pair, amount)
 
-<<<<<<< HEAD
-        order_id, _ = self.place_order(True, trading_pair, quantized_amount, OrderType.MARKET, 0, 10001,
+        order_id, _ = self.place_order(True, trading_pair, quantized_amount, OrderType.LIMIT, price, 10001,
                                        FixtureKucoin.ORDER_PLACE, FixtureKucoin.BUY_MARKET_ORDER)
-=======
-        order_id, _ = self.place_order(True, trading_pair, quantized_amount, OrderType.LIMIT, price, 10001,
-                                       FixtureKucoin.ORDER_PLACE, FixtureKucoin.ORDER_GET_MARKET_BUY)
->>>>>>> d802ae3c
         [buy_order_completed_event] = self.run_parallel(self.market_logger.wait_for(BuyOrderCompletedEvent))
         buy_order_completed_event: BuyOrderCompletedEvent = buy_order_completed_event
         trade_events: List[OrderFilledEvent] = [t for t in self.market_logger.event_log
@@ -343,13 +313,8 @@
         price: Decimal = self.market.get_price(trading_pair, False)
         amount: Decimal = Decimal(0.011)
         quantized_amount: Decimal = self.market.quantize_order_amount(trading_pair, amount)
-<<<<<<< HEAD
-        order_id, _ = self.place_order(False, trading_pair, amount, OrderType.MARKET, 0, 10001,
+        order_id, _ = self.place_order(False, trading_pair, amount, OrderType.LIMIT, price, 10001,
                                        FixtureKucoin.ORDER_PLACE, FixtureKucoin.SELL_MARKET_ORDER)
-=======
-        order_id, _ = self.place_order(False, trading_pair, amount, OrderType.LIMIT, price, 10001,
-                                       FixtureKucoin.ORDER_PLACE, FixtureKucoin.ORDER_GET_MARKET_SELL)
->>>>>>> d802ae3c
         [sell_order_completed_event] = self.run_parallel(self.market_logger.wait_for(SellOrderCompletedEvent))
         sell_order_completed_event: SellOrderCompletedEvent = sell_order_completed_event
         trade_events: List[OrderFilledEvent] = [t for t in self.market_logger.event_log
@@ -411,19 +376,11 @@
         quantize_bid_price: Decimal = self.market_2.quantize_order_price(trading_pair, bid_price * Decimal(0.8))
         quantize_ask_price: Decimal = self.market_2.quantize_order_price(trading_pair, ask_price * Decimal(1.2))
 
-<<<<<<< HEAD
-        _, exch_order_id = self.place_order(True, trading_pair, quantized_amount, OrderType.LIMIT, quantize_bid_price,
+        _, exch_order_id = self.place_order(True, trading_pair, quantized_amount, OrderType.LIMIT_MAKER, quantize_bid_price,
                                             10001, FixtureKucoin.ORDER_PLACE, FixtureKucoin.OPEN_BUY_LIMIT_ORDER)
 
-        _, exch_order_id2 = self.place_order(False, trading_pair, quantized_amount, OrderType.LIMIT, quantize_ask_price,
+        _, exch_order_id2 = self.place_order(False, trading_pair, quantized_amount, OrderType.LIMIT_MAKER, quantize_ask_price,
                                              10002, FixtureKucoin.ORDER_PLACE, FixtureKucoin.OPEN_SELL_LIMIT_ORDER)
-=======
-        _, exch_order_id = self.place_order(True, trading_pair, quantized_amount, OrderType.LIMIT_MAKER, quantize_bid_price,
-                                            10001, FixtureKucoin.ORDER_PLACE, FixtureKucoin.ORDER_GET_BUY_UNMATCHED)
-
-        _, exch_order_id2 = self.place_order(False, trading_pair, quantized_amount, OrderType.LIMIT_MAKER, quantize_ask_price,
-                                             10002, FixtureKucoin.ORDER_PLACE, FixtureKucoin.ORDER_GET_SELL_UNMATCHED)
->>>>>>> d802ae3c
 
         self.run_parallel(asyncio.sleep(1))
         if API_MOCK_ENABLED:
@@ -540,13 +497,8 @@
             # Try to buy 0.01 ETH from the exchange, and watch for completion event.
             price: Decimal = self.market.get_price(trading_pair, True)
             amount: Decimal = Decimal(0.01)
-<<<<<<< HEAD
-            order_id, _ = self.place_order(True, trading_pair, amount, OrderType.MARKET, 0, 10001,
+            order_id, _ = self.place_order(True, trading_pair, amount, OrderType.LIMIT, price, 10001,
                                            FixtureKucoin.ORDER_PLACE, FixtureKucoin.BUY_MARKET_ORDER)
-=======
-            order_id, _ = self.place_order(True, trading_pair, amount, OrderType.LIMIT, price, 10001,
-                                           FixtureKucoin.ORDER_PLACE, FixtureKucoin.ORDER_GET_MARKET_BUY)
->>>>>>> d802ae3c
             [buy_order_completed_event] = self.run_parallel(self.market_logger.wait_for(BuyOrderCompletedEvent))
 
             # Reset the logs
@@ -555,13 +507,8 @@
             # Try to sell back the same amount of ETH to the exchange, and watch for completion event.
             price: Decimal = self.market.get_price(trading_pair, False)
             amount: Decimal = Decimal(buy_order_completed_event.base_asset_amount)
-<<<<<<< HEAD
-            order_id, _ = self.place_order(False, trading_pair, amount, OrderType.MARKET, 0, 10002,
+            order_id, _ = self.place_order(False, trading_pair, amount, OrderType.LIMIT, price, 10002,
                                            FixtureKucoin.ORDER_PLACE, FixtureKucoin.SELL_MARKET_ORDER)
-=======
-            order_id, _ = self.place_order(False, trading_pair, amount, OrderType.LIMIT, price, 10002,
-                                           FixtureKucoin.ORDER_PLACE, FixtureKucoin.ORDER_GET_MARKET_SELL)
->>>>>>> d802ae3c
             [sell_order_completed_event] = self.run_parallel(self.market_logger.wait_for(SellOrderCompletedEvent))
 
             # Query the persisted trade logs
