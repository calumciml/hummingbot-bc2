#!/usr/bin/env python

from setuptools import setup
from Cython.Build import cythonize
import numpy as np
import os
import subprocess
import sys

is_posix = (os.name == "posix")

if is_posix:
    os_name = subprocess.check_output("uname").decode("utf8")
    if "Darwin" in os_name:
        os.environ["CFLAGS"] = "-stdlib=libc++ -std=c++11"
    else:
        os.environ["CFLAGS"] = "-std=c++11"


def main():
    cpu_count = os.cpu_count() or 8
    version = "20200811"
    packages = [
        "hummingbot",
        "hummingbot.client",
        "hummingbot.client.command",
        "hummingbot.client.config",
        "hummingbot.client.ui",
        "hummingbot.core",
        "hummingbot.core.data_type",
        "hummingbot.core.event",
        "hummingbot.core.management",
        "hummingbot.core.utils",
        "hummingbot.data_feed",
        "hummingbot.logger",
        "hummingbot.market",
        "hummingbot.market.bamboo_relay",
        "hummingbot.market.binance",
        "hummingbot.market.bittrex",
        "hummingbot.market.coinbase_pro",
        "hummingbot.market.huobi",
        "hummingbot.market.radar_relay",
        "hummingbot.market.kraken",
<<<<<<< HEAD
        "hummingbot.market.crypto_com",
=======
        "hummingbot.market.kucoin",
>>>>>>> 3b041cf4
        "hummingbot.script",
        "hummingbot.strategy",
        "hummingbot.strategy.arbitrage",
        "hummingbot.strategy.cross_exchange_market_making",
        "hummingbot.strategy.pure_market_making",
        "hummingbot.templates",
        "hummingbot.wallet",
        "hummingbot.wallet.ethereum",
        "hummingbot.wallet.ethereum.uniswap",
        "hummingbot.wallet.ethereum.watcher",
        "hummingbot.wallet.ethereum.zero_ex",
    ]
    package_data = {
        "hummingbot": [
            "core/cpp/*",
            "wallet/ethereum/zero_ex/*.json",
            "wallet/ethereum/token_abi/*.json",
            "wallet/ethereum/erc20_tokens.json",
            "VERSION",
            "templates/*TEMPLATE.yml"
        ],
    }
    install_requires = [
        "aioconsole",
        "aiokafka",
        "attrdict",
        "cytoolz",
        "eth-abi",
        "eth-account",
        "eth-bloom",
        "eth-hash",
        "eth-keyfile",
        "eth-keys",
        "eth-rlp",
        "eth-utils",
        "hexbytes",
        "kafka-python",
        "lru-dict",
        "parsimonious",
        "pycryptodome",
        "requests",
        "rlp",
        "toolz",
        "tzlocal",
        "urllib3",
        "web3",
        "websockets",
        "aiohttp",
        "async-timeout",
        "attrs",
        "certifi",
        "chardet",
        "cython==0.29.15",
        "idna",
        "idna_ssl",
        "multidict",
        "numpy",
        "pandas",
        "pytz",
        "pyyaml",
        "python-binance==0.7.1",
        "sqlalchemy",
        "ujson",
        "yarl",
    ]

    cython_kwargs = {
        "language": "c++",
        "language_level": 3,
    }

    if is_posix:
        cython_kwargs["nthreads"] = cpu_count

    if "DEV_MODE" in os.environ:
        version += ".dev1"
        package_data[""] = [
            "*.pxd", "*.pyx", "*.h"
        ]
        package_data["hummingbot"].append("core/cpp/*.cpp")

    if len(sys.argv) > 1 and sys.argv[1] == "build_ext" and is_posix:
        sys.argv.append(f"--parallel={cpu_count}")

    setup(name="hummingbot",
          version=version,
          description="Hummingbot",
          url="https://github.com/CoinAlpha/hummingbot",
          author="CoinAlpha, Inc.",
          author_email="dev@hummingbot.io",
          license="Apache 2.0",
          packages=packages,
          package_data=package_data,
          install_requires=install_requires,
          ext_modules=cythonize(["hummingbot/**/*.pyx"], **cython_kwargs),
          include_dirs=[
              np.get_include()
          ],
          scripts=[
              "bin/hummingbot.py",
              "bin/hummingbot_quickstart.py"
          ],
          )


if __name__ == "__main__":
    main()<|MERGE_RESOLUTION|>--- conflicted
+++ resolved
@@ -41,11 +41,8 @@
         "hummingbot.market.huobi",
         "hummingbot.market.radar_relay",
         "hummingbot.market.kraken",
-<<<<<<< HEAD
         "hummingbot.market.crypto_com",
-=======
         "hummingbot.market.kucoin",
->>>>>>> 3b041cf4
         "hummingbot.script",
         "hummingbot.strategy",
         "hummingbot.strategy.arbitrage",
