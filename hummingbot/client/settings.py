from os.path import (
    realpath,
    join,
)
from typing import List

from hummingbot import get_strategy_list

# Global variables
required_exchanges: List[str] = []

# Global static values
KEYFILE_PREFIX = "key_file_"
KEYFILE_POSTFIX = ".json"
ENCYPTED_CONF_PREFIX = "encrypted_"
ENCYPTED_CONF_POSTFIX = ".json"
GLOBAL_CONFIG_PATH = "conf/conf_global.yml"
TRADE_FEES_CONFIG_PATH = "conf/conf_fee_overrides.yml"
TOKEN_ADDRESSES_FILE_PATH = realpath(join(__file__, "../../wallet/ethereum/erc20_tokens.json"))
DEFAULT_KEY_FILE_PATH = "conf/"
DEFAULT_LOG_FILE_PATH = "logs/"
DEFAULT_ETHEREUM_RPC_URL = "https://mainnet.coinalpha.com/hummingbot-test-node"
TEMPLATE_PATH = realpath(join(__file__, "../../templates/"))
CONF_FILE_PATH = "conf/"
CONF_PREFIX = "conf_"
CONF_POSTFIX = "_strategy"

EXCHANGES = {
    "bamboo_relay",
    "binance",
    "coinbase_pro",
    "huobi",
    "liquid",
    "radar_relay",
    "dolomite",
    "bittrex",
    "kucoin",
    "bitcoin_com",
<<<<<<< HEAD
    "bitfinex",
=======
    "kraken"
>>>>>>> 01518809
}

DEXES = {
    "bamboo_relay",
    "radar_relay",
    "dolomite"
}

STRATEGIES: List[str] = get_strategy_list()

EXAMPLE_PAIRS = {
    "bamboo_relay": "ZRX-WETH",
    "binance": "ZRX-ETH",
    "bitcoin_com": "ETH-BCH",
    "bittrex": "ZRX-ETH",
    "kucoin": "ETH-USDT",
    "coinbase_pro": "ETH-USDC",
    "dolomite": "WETH-DAI",
    "huobi": "ETH-USDT",
    "liquid": "ETH-USD",
    "radar_relay": "ZRX-WETH",
<<<<<<< HEAD
    "bitfinex": "ETH-USD",
=======
    "kraken": "ETH-USDC"
>>>>>>> 01518809
}

EXAMPLE_ASSETS = {
    "bamboo_relay": "ZRX",
    "binance": "ZRX",
    "bitcoin_com": "BCH",
    "bittrex": "ZRX",
    "kucoin": "ETH",
    "coinbase_pro": "ETH",
    "dolomite": "LRC",
    "huobi": "eth",
    "liquid": "ETH",
    "radar_relay": "ZRX",
<<<<<<< HEAD
    "bitfinex": "ETH",
=======
    "kraken": "XETH"
>>>>>>> 01518809
}

MAXIMUM_OUTPUT_PANE_LINE_COUNT = 1000
MAXIMUM_LOG_PANE_LINE_COUNT = 1000
MAXIMUM_TRADE_FILLS_DISPLAY_OUTPUT = 100<|MERGE_RESOLUTION|>--- conflicted
+++ resolved
@@ -36,11 +36,8 @@
     "bittrex",
     "kucoin",
     "bitcoin_com",
-<<<<<<< HEAD
     "bitfinex",
-=======
     "kraken"
->>>>>>> 01518809
 }
 
 DEXES = {
@@ -62,11 +59,8 @@
     "huobi": "ETH-USDT",
     "liquid": "ETH-USD",
     "radar_relay": "ZRX-WETH",
-<<<<<<< HEAD
     "bitfinex": "ETH-USD",
-=======
     "kraken": "ETH-USDC"
->>>>>>> 01518809
 }
 
 EXAMPLE_ASSETS = {
@@ -80,11 +74,8 @@
     "huobi": "eth",
     "liquid": "ETH",
     "radar_relay": "ZRX",
-<<<<<<< HEAD
     "bitfinex": "ETH",
-=======
     "kraken": "XETH"
->>>>>>> 01518809
 }
 
 MAXIMUM_OUTPUT_PANE_LINE_COUNT = 1000
