import aiohttp
import logging
import ssl

from decimal import Decimal
from typing import Optional, Any, Dict, List, Union

from hummingbot.client.config.global_config_map import global_config_map
from hummingbot.client.config.security import Security
from hummingbot.core.event.events import TradeType
from hummingbot.core.gateway import get_gateway_paths
from hummingbot.logger import HummingbotLogger


class GatewayHttpClient:
    """
    An HTTP client for making requests to the gateway API.
    """

    _ghc_logger: Optional[HummingbotLogger] = None
    _shared_client: Optional[aiohttp.ClientSession] = None
    _base_url: str

    __instance = None

    @staticmethod
    def get_instance() -> "GatewayHttpClient":
        if GatewayHttpClient.__instance is None:
            GatewayHttpClient()
        return GatewayHttpClient.__instance

    def __init__(self):
        if GatewayHttpClient.__instance is None:
            self._base_url = f"https://{global_config_map['gateway_api_host'].value}:" \
                             f"{global_config_map['gateway_api_port'].value}"
        GatewayHttpClient.__instance = self

    @classmethod
    def logger(cls) -> HummingbotLogger:
        if cls._ghc_logger is None:
            cls._ghc_logger = logging.getLogger(__name__)
        return cls._ghc_logger

    @classmethod
    def _http_client(cls, re_init: bool = False) -> aiohttp.ClientSession:
        """
        :returns Shared client session instance
        """
        if cls._shared_client is None or re_init:
            cert_path = get_gateway_paths().local_certs_path.as_posix()
            ssl_ctx = ssl.create_default_context(cafile=f"{cert_path}/ca_cert.pem")
            ssl_ctx.load_cert_chain(certfile=f"{cert_path}/client_cert.pem",
                                    keyfile=f"{cert_path}/client_key.pem",
                                    password=Security.password)
            conn = aiohttp.TCPConnector(ssl_context=ssl_ctx)
            cls._shared_client = aiohttp.ClientSession(connector=conn)
        return cls._shared_client

    @classmethod
    def reload_certs(cls):
        """
        Re-initializes the aiohttp.ClientSession. This should be called whenever there is any updates to the
        Certificates used to secure a HTTPS connection to the Gateway service.
        """
        cls._http_client(re_init=True)

    @property
    def base_url(self) -> str:
        return self._base_url

    @base_url.setter
    def base_url(self, url: str):
        self._base_url = url

    async def api_request(
            self,
            method: str,
            path_url: str,
            params: Dict[str, Any] = {},
            fail_silently: bool = False
    ) -> Optional[Union[Dict[str, Any], List[Dict[str, Any]]]]:
        """
        Sends an aiohttp request and waits for a response.
        :param method: The HTTP method, e.g. get or post
        :param path_url: The path url or the API end point
        :param params: A dictionary of required params for the end point
        :param fail_silently: used to determine if errors will be raise or silently ignored
        :returns A response in json format.
        """
        url = f"{self.base_url}/{path_url}"
        client = self._http_client()

        parsed_response = {}
        try:
            if method == "get":
                if len(params) > 0:
                    response = await client.get(url, params=params)
                else:
                    response = await client.get(url)
            elif method == "post":
                response = await client.post(url, json=params)
            else:
                raise ValueError(f"Unsupported request method {method}")
            parsed_response = await response.json()
            if response.status != 200 and not fail_silently:
                if "error" in parsed_response:
                    raise ValueError(f"Error on {method.upper()} {url} Error: {parsed_response['error']}")
                else:
                    raise ValueError(f"Error on {method.upper()} {url} Error: {parsed_response}")
        except Exception as e:
            if not fail_silently:
                self.logger().error(e)
                raise e

        return parsed_response

    async def ping_gateway(self) -> bool:
        try:
            response: Dict[str, Any] = await self.api_request("get", "", fail_silently=True)
            return response["status"] == "ok"
        except Exception:
            return False

    async def get_gateway_status(self, fail_silently: bool = False) -> List[Dict[str, Any]]:
        """
        Calls the status endpoint on Gateway to know basic info about connected networks.
        """
        try:
            return await self.get_network_status(fail_silently=fail_silently)
        except Exception as e:
            self.logger().network(
                "Error fetching gateway status info",
                exc_info=True,
                app_warning_msg=str(e)
            )

    async def update_config(self, config_path: str, config_value: Any) -> Dict[str, Any]:
        return await self.api_request("post", "config/update", {
            "configPath": config_path,
            "configValue": config_value,
        })

    async def get_connectors(self, fail_silently: bool = False) -> Dict[str, Any]:
        return await self.api_request("get", "connectors", fail_silently=fail_silently)

    async def get_wallets(self, fail_silently: bool = False) -> List[Dict[str, Any]]:
        return await self.api_request("get", "wallet", fail_silently=fail_silently)

    async def add_wallet(self, chain: str, network: str, private_key: str) -> Dict[str, Any]:
        return await self.api_request(
            "post",
            "wallet/add",
            {"chain": chain, "network": network, "privateKey": private_key}
        )

    async def get_configuration(self, fail_silently: bool = False) -> Dict[str, Any]:
        return await self.api_request("get", "network/config", fail_silently=fail_silently)

    async def get_balances(
            self,
            chain: str,
            network: str,
            address: str,
            token_symbols: List[str],
            fail_silently: bool = False
    ) -> Dict[str, Any]:
        return await self.api_request("post", "network/balances", {
            "chain": chain,
            "network": network,
            "address": address,
            "tokenSymbols": token_symbols,
        }, fail_silently=fail_silently)

    async def get_tokens(
            self,
            chain: str,
            network: str,
            fail_silently: bool = True
    ) -> Dict[str, Any]:
        return await self.api_request("get", "network/tokens", {
            "chain": chain,
            "network": network
        }, fail_silently=fail_silently)

    async def get_network_status(
            self,
            chain: str = None,
            network: str = None,
            fail_silently: bool = False
    ) -> Union[Dict[str, Any], List[Dict[str, Any]]]:
        req_data: Dict[str, str] = {}
        if chain is not None and network is not None:
            req_data["chain"] = chain
            req_data["network"] = network
        return await self.api_request("get", "network/status", req_data, fail_silently=fail_silently)

    async def approve_token(
            self,
            chain: str,
            network: str,
            address: str,
            token: str,
            spender: str,
            nonce: int,
            max_fee_per_gas: Optional[int] = None,
            max_priority_fee_per_gas: Optional[int] = None
    ) -> Dict[str, Any]:
        request_payload: Dict[str, Any] = {
            "chain": chain,
            "network": network,
            "address": address,
            "token": token,
            "spender": spender,
            "nonce": nonce
        }
        if max_fee_per_gas is not None:
            request_payload["maxFeePerGas"] = str(max_fee_per_gas)
        if max_priority_fee_per_gas is not None:
            request_payload["maxPriorityFeePerGas"] = str(max_priority_fee_per_gas)
        return await self.api_request(
            "post",
            "evm/approve",
            request_payload
        )

    async def get_allowances(
            self,
            chain: str,
            network: str,
            address: str,
            token_symbols: List[str],
            spender: str,
            fail_silently: bool = False
    ) -> Dict[str, Any]:
        return await self.api_request("post", "evm/allowances", {
            "chain": chain,
            "network": network,
            "address": address,
            "tokenSymbols": token_symbols,
            "spender": spender
        }, fail_silently=fail_silently)

    async def get_price(
            self,
            chain: str,
            network: str,
            connector: str,
            base_asset: str,
            quote_asset: str,
            amount: Decimal,
            side: TradeType,
            fail_silently: bool = False
    ) -> Dict[str, Any]:
        if side not in [TradeType.BUY, TradeType.SELL]:
            raise ValueError("Only BUY and SELL prices are supported.")

        # XXX(martin_kou): The amount is always output with 18 decimal places.
        return await self.api_request("post", "amm/price", {
            "chain": chain,
            "network": network,
            "connector": connector,
            "base": base_asset,
            "quote": quote_asset,
            "amount": f"{amount:.18f}",
            "side": side.name
        }, fail_silently=fail_silently)

    async def get_transaction_status(
            self,
            chain: str,
            network: str,
            transaction_hash: str,
            fail_silently: bool = False
    ) -> Dict[str, Any]:
        return await self.api_request("post", "network/poll", {
            "chain": chain,
            "network": network,
            "txHash": transaction_hash
        }, fail_silently=fail_silently)

    async def get_evm_nonce(
            self,
            chain: str,
            network: str,
            address: str,
            fail_silently: bool = False
    ) -> Dict[str, Any]:
        return await self.api_request("post", "evm/nonce", {
            "chain": chain,
            "network": network,
            "address": address
        }, fail_silently=fail_silently)

    async def cancel_evm_transaction(
            self,
            chain: str,
            network: str,
            address: str,
            nonce: int
    ) -> Dict[str, Any]:
        return await self.api_request("post", "evm/cancel", {
            "chain": chain,
            "network": network,
            "address": address,
            "nonce": nonce
        })

    async def amm_trade(
            self,
            chain: str,
            network: str,
            connector: str,
            address: str,
            base_asset: str,
            quote_asset: str,
            side: TradeType,
            amount: Decimal,
            price: Decimal,
            nonce: int,
            max_fee_per_gas: Optional[int] = None,
            max_priority_fee_per_gas: Optional[int] = None
    ) -> Dict[str, Any]:
        # XXX(martin_kou): The amount is always output with 18 decimal places.
        request_payload: Dict[str, Any] = {
            "chain": chain,
            "network": network,
            "connector": connector,
            "address": address,
            "base": base_asset,
            "quote": quote_asset,
            "side": side.name,
            "amount": f"{amount:.18f}",
            "limitPrice": str(price),
            "nonce": nonce
<<<<<<< HEAD
        })

    async def amm_estimate_gas(
            self,
            chain: str,
            network: str,
            connector: str,
    ) -> Dict[str, Any]:
        return await self.api_request("post", "amm/estimateGas", {
            "chain": chain,
            "network": network,
            "connector": connector,
        })
=======
        }
        if max_fee_per_gas is not None:
            request_payload["maxFeePerGas"] = str(max_fee_per_gas)
        if max_priority_fee_per_gas is not None:
            request_payload["maxPriorityFeePerGas"] = str(max_priority_fee_per_gas)
        return await self.api_request("post", "amm/trade", request_payload)
>>>>>>> 185ba530
<|MERGE_RESOLUTION|>--- conflicted
+++ resolved
@@ -332,25 +332,21 @@
             "amount": f"{amount:.18f}",
             "limitPrice": str(price),
             "nonce": nonce
-<<<<<<< HEAD
-        })
-
-    async def amm_estimate_gas(
-            self,
-            chain: str,
-            network: str,
-            connector: str,
-    ) -> Dict[str, Any]:
-        return await self.api_request("post", "amm/estimateGas", {
-            "chain": chain,
-            "network": network,
-            "connector": connector,
-        })
-=======
         }
         if max_fee_per_gas is not None:
             request_payload["maxFeePerGas"] = str(max_fee_per_gas)
         if max_priority_fee_per_gas is not None:
             request_payload["maxPriorityFeePerGas"] = str(max_priority_fee_per_gas)
         return await self.api_request("post", "amm/trade", request_payload)
->>>>>>> 185ba530
+
+    async def amm_estimate_gas(
+            self,
+            chain: str,
+            network: str,
+            connector: str,
+    ) -> Dict[str, Any]:
+        return await self.api_request("post", "amm/estimateGas", {
+            "chain": chain,
+            "network": network,
+            "connector": connector,
+        })