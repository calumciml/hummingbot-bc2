--- conflicted
+++ resolved
@@ -3,7 +3,7 @@
 #################################
 
 # For more detailed information: https://docs.hummingbot.io
-template_version: 29
+template_version: 30
 
 # Exchange configs
 
@@ -127,13 +127,10 @@
 bybit_perpetual_testnet_api_key: null
 bybit_perpetual_testnet_secret_key: null
 
-<<<<<<< HEAD
 wazirx_api_key: null
 wazirx_secret_key: null
-=======
 mexc_api_key: null
 mexc_secret_key: null
->>>>>>> 97fb90ee
 
 # Ethereum wallet address: required for trading on a DEX
 ethereum_wallet: null
